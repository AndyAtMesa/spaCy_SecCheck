--- conflicted
+++ resolved
@@ -926,9 +926,6 @@
     E1035 = ("Token index {i} out of bounds ({length})")
     E1036 = ("Cannot index into NoneNode")
     E1037 = ("Invalid attribute value '{attr}'.")
-<<<<<<< HEAD
-    E1038 = ("Misalignment in coref. Head token has no match in training doc.")
-=======
     E1038 = ("Invalid JSON input: {message}")
     E1039 = ("The {obj} start or end annotations (start: {start}, end: {end}) "
              "could not be aligned to token boundaries.")
@@ -937,7 +934,7 @@
     E1041 = ("Expected a string, Doc, or bytes as input, but got: {type}")
     E1042 = ("Function was called with `{arg1}`={arg1_values} and "
              "`{arg2}`={arg2_values} but these arguments are conflicting.")
->>>>>>> c59aeeb0
+    E1043 = ("Misalignment in coref. Head token has no match in training doc.")
 
 
 # Deprecated model shortcuts, only used in errors and warnings
