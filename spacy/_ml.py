# coding: utf8
from __future__ import unicode_literals

import numpy
from thinc.v2v import Model, Maxout, Softmax, Affine, ReLu
from thinc.i2v import HashEmbed, StaticVectors
from thinc.t2t import ExtractWindow, ParametricAttention
from thinc.t2v import Pooling, sum_pool, mean_pool
from thinc.misc import Residual
from thinc.misc import LayerNorm as LN
from thinc.misc import FeatureExtracter
from thinc.api import add, layerize, chain, clone, concatenate, with_flatten
from thinc.api import with_getitem, flatten_add_lengths
from thinc.api import uniqued, wrap, noop
from thinc.api import with_square_sequences
from thinc.linear.linear import LinearModel
from thinc.neural.ops import NumpyOps, CupyOps
from thinc.neural.util import get_array_module
from thinc.neural.optimizers import Adam

from thinc import describe
from thinc.describe import Dimension, Synapses, Biases, Gradient
from thinc.neural._classes.affine import _set_dimensions_if_needed
import thinc.extra.load_nlp

from .attrs import ID, ORTH, LOWER, NORM, PREFIX, SUFFIX, SHAPE
from .errors import Errors
from . import util

try:
    import torch.nn
    from thinc.extra.wrappers import PyTorchWrapperRNN
except ImportError:
    torch = None

VECTORS_KEY = "spacy_pretrained_vectors"


def cosine(vec1, vec2):
    xp = get_array_module(vec1)
    norm1 = xp.linalg.norm(vec1)
    norm2 = xp.linalg.norm(vec2)
    if norm1 == 0.0 or norm2 == 0.0:
        return 0
    else:
        return vec1.dot(vec2) / (norm1 * norm2)


def create_default_optimizer(ops, **cfg):
    learn_rate = util.env_opt("learn_rate", 0.001)
    beta1 = util.env_opt("optimizer_B1", 0.8)
    beta2 = util.env_opt("optimizer_B2", 0.8)
    eps = util.env_opt("optimizer_eps", 0.00001)
    L2 = util.env_opt("L2_penalty", 1e-6)
    max_grad_norm = util.env_opt("grad_norm_clip", 5.0)
    optimizer = Adam(ops, learn_rate, L2=L2, beta1=beta1, beta2=beta2, eps=eps)
    optimizer.max_grad_norm = max_grad_norm
    optimizer.device = ops.device
    return optimizer


@layerize
def _flatten_add_lengths(seqs, pad=0, drop=0.0):
    ops = Model.ops
    lengths = ops.asarray([len(seq) for seq in seqs], dtype="i")

    def finish_update(d_X, sgd=None):
        return ops.unflatten(d_X, lengths, pad=pad)

    X = ops.flatten(seqs, pad=pad)
    return (X, lengths), finish_update


def _zero_init(model):
    def _zero_init_impl(self, *args, **kwargs):
        self.W.fill(0)

    model.on_init_hooks.append(_zero_init_impl)
    if model.W is not None:
        model.W.fill(0.0)
    return model


@layerize
def _preprocess_doc(docs, drop=0.0):
    keys = [doc.to_array(LOWER) for doc in docs]
    ops = Model.ops
    # The dtype here matches what thinc is expecting -- which differs per
    # platform (by int definition). This should be fixed once the problem
    # is fixed on Thinc's side.
    lengths = ops.asarray([arr.shape[0] for arr in keys], dtype=numpy.int_)
    keys = ops.xp.concatenate(keys)
    vals = ops.allocate(keys.shape) + 1.0
    return (keys, vals, lengths), None


@layerize
def _preprocess_doc_bigrams(docs, drop=0.0):
    unigrams = [doc.to_array(LOWER) for doc in docs]
    ops = Model.ops
    bigrams = [ops.ngrams(2, doc_unis) for doc_unis in unigrams]
    keys = [ops.xp.concatenate(feats) for feats in zip(unigrams, bigrams)]
    keys, vals = zip(*[ops.xp.unique(k, return_counts=True) for k in keys])
    # The dtype here matches what thinc is expecting -- which differs per
    # platform (by int definition). This should be fixed once the problem
    # is fixed on Thinc's side.
    lengths = ops.asarray([arr.shape[0] for arr in keys], dtype=numpy.int_)
    keys = ops.xp.concatenate(keys)
    vals = ops.asarray(ops.xp.concatenate(vals), dtype="f")
    return (keys, vals, lengths), None


@describe.on_data(
    _set_dimensions_if_needed, lambda model, X, y: model.init_weights(model)
)
@describe.attributes(
    nI=Dimension("Input size"),
    nF=Dimension("Number of features"),
    nO=Dimension("Output size"),
    nP=Dimension("Maxout pieces"),
    W=Synapses("Weights matrix", lambda obj: (obj.nF, obj.nO, obj.nP, obj.nI)),
    b=Biases("Bias vector", lambda obj: (obj.nO, obj.nP)),
    pad=Synapses(
        "Pad",
        lambda obj: (1, obj.nF, obj.nO, obj.nP),
        lambda M, ops: ops.normal_init(M, 1.0),
    ),
    d_W=Gradient("W"),
    d_pad=Gradient("pad"),
    d_b=Gradient("b"),
)
class PrecomputableAffine(Model):
    def __init__(self, nO=None, nI=None, nF=None, nP=None, **kwargs):
        Model.__init__(self, **kwargs)
        self.nO = nO
        self.nP = nP
        self.nI = nI
        self.nF = nF

    def begin_update(self, X, drop=0.0):
        Yf = self.ops.gemm(
            X, self.W.reshape((self.nF * self.nO * self.nP, self.nI)), trans2=True
        )
        Yf = Yf.reshape((Yf.shape[0], self.nF, self.nO, self.nP))
        Yf = self._add_padding(Yf)

        def backward(dY_ids, sgd=None):
            dY, ids = dY_ids
            dY, ids = self._backprop_padding(dY, ids)
            Xf = X[ids]
            Xf = Xf.reshape((Xf.shape[0], self.nF * self.nI))

            self.d_b += dY.sum(axis=0)
            dY = dY.reshape((dY.shape[0], self.nO * self.nP))

            Wopfi = self.W.transpose((1, 2, 0, 3))
            Wopfi = self.ops.xp.ascontiguousarray(Wopfi)
            Wopfi = Wopfi.reshape((self.nO * self.nP, self.nF * self.nI))
            dXf = self.ops.gemm(dY.reshape((dY.shape[0], self.nO * self.nP)), Wopfi)

            # Reuse the buffer
            dWopfi = Wopfi
            dWopfi.fill(0.0)
            self.ops.gemm(dY, Xf, out=dWopfi, trans1=True)
            dWopfi = dWopfi.reshape((self.nO, self.nP, self.nF, self.nI))
            # (o, p, f, i) --> (f, o, p, i)
            self.d_W += dWopfi.transpose((2, 0, 1, 3))

            if sgd is not None:
                sgd(self._mem.weights, self._mem.gradient, key=self.id)
            return dXf.reshape((dXf.shape[0], self.nF, self.nI))

        return Yf, backward

    def _add_padding(self, Yf):
        Yf_padded = self.ops.xp.vstack((self.pad, Yf))
        return Yf_padded

    def _backprop_padding(self, dY, ids):
        # (1, nF, nO, nP) += (nN, nF, nO, nP) where IDs (nN, nF) < 0
        mask = ids < 0.0
        mask = mask.sum(axis=1)
        d_pad = dY * mask.reshape((ids.shape[0], 1, 1))
        self.d_pad += d_pad.sum(axis=0)
        return dY, ids

    @staticmethod
    def init_weights(model):
        """This is like the 'layer sequential unit variance', but instead
        of taking the actual inputs, we randomly generate whitened data.

        Why's this all so complicated? We have a huge number of inputs,
        and the maxout unit makes guessing the dynamics tricky. Instead
        we set the maxout weights to values that empirically result in
        whitened outputs given whitened inputs.
        """
        if (model.W ** 2).sum() != 0.0:
            return
        ops = model.ops
        xp = ops.xp
        ops.normal_init(model.W, model.nF * model.nI, inplace=True)

        ids = ops.allocate((5000, model.nF), dtype="f")
        ids += xp.random.uniform(0, 1000, ids.shape)
        ids = ops.asarray(ids, dtype="i")
        tokvecs = ops.allocate((5000, model.nI), dtype="f")
        tokvecs += xp.random.normal(loc=0.0, scale=1.0, size=tokvecs.size).reshape(
            tokvecs.shape
        )

        def predict(ids, tokvecs):
            # nS ids. nW tokvecs. Exclude the padding array.
            hiddens = model(tokvecs[:-1])  # (nW, f, o, p)
            vectors = model.ops.allocate((ids.shape[0], model.nO * model.nP), dtype="f")
            # need nS vectors
            hiddens = hiddens.reshape(
                (hiddens.shape[0] * model.nF, model.nO * model.nP)
            )
            model.ops.scatter_add(vectors, ids.flatten(), hiddens)
            vectors = vectors.reshape((vectors.shape[0], model.nO, model.nP))
            vectors += model.b
            vectors = model.ops.asarray(vectors)
            if model.nP >= 2:
                return model.ops.maxout(vectors)[0]
            else:
                return vectors * (vectors >= 0)

        tol_var = 0.01
        tol_mean = 0.01
        t_max = 10
        t_i = 0
        for t_i in range(t_max):
            acts1 = predict(ids, tokvecs)
            var = model.ops.xp.var(acts1)
            mean = model.ops.xp.mean(acts1)
            if abs(var - 1.0) >= tol_var:
                model.W /= model.ops.xp.sqrt(var)
            elif abs(mean) >= tol_mean:
                model.b -= mean
            else:
                break


def link_vectors_to_models(vocab):
    vectors = vocab.vectors
    if vectors.name is None:
        vectors.name = VECTORS_KEY
        if vectors.data.size != 0:
            print(
                "Warning: Unnamed vectors -- this won't allow multiple vectors "
                "models to be loaded. (Shape: (%d, %d))" % vectors.data.shape
            )
    ops = Model.ops
    for word in vocab:
        if word.orth in vectors.key2row:
            word.rank = vectors.key2row[word.orth]
        else:
            word.rank = 0
    data = ops.asarray(vectors.data)
    # Set an entry here, so that vectors are accessed by StaticVectors
    # (unideal, I know)
    thinc.extra.load_nlp.VECTORS[(ops.device, vectors.name)] = data


def PyTorchBiLSTM(nO, nI, depth, dropout=0.2):
    if depth == 0:
        return layerize(noop())
    model = torch.nn.LSTM(nI, nO // 2, depth, bidirectional=True, dropout=dropout)
    return with_square_sequences(PyTorchWrapperRNN(model))


def Tok2Vec(width, embed_size, **kwargs):
    pretrained_vectors = kwargs.get("pretrained_vectors", None)
    cnn_maxout_pieces = kwargs.get("cnn_maxout_pieces", 3)
    subword_features = kwargs.get("subword_features", True)
    conv_depth = kwargs.get("conv_depth", 4)
    bilstm_depth = kwargs.get("bilstm_depth", 0)
    cols = [ID, NORM, PREFIX, SUFFIX, SHAPE, ORTH]
    with Model.define_operators(
        {">>": chain, "|": concatenate, "**": clone, "+": add, "*": reapply}
    ):
        norm = HashEmbed(width, embed_size, column=cols.index(NORM), name="embed_norm")
        if subword_features:
            prefix = HashEmbed(
                width, embed_size // 2, column=cols.index(PREFIX), name="embed_prefix"
            )
            suffix = HashEmbed(
                width, embed_size // 2, column=cols.index(SUFFIX), name="embed_suffix"
            )
            shape = HashEmbed(
                width, embed_size // 2, column=cols.index(SHAPE), name="embed_shape"
            )
        else:
            prefix, suffix, shape = (None, None, None)
        if pretrained_vectors is not None:
            glove = StaticVectors(pretrained_vectors, width, column=cols.index(ID))

            if subword_features:
                embed = uniqued(
                    (glove | norm | prefix | suffix | shape)
                    >> LN(Maxout(width, width * 5, pieces=3)),
                    column=cols.index(ORTH),
                )
            else:
                embed = uniqued(
                    (glove | norm) >> LN(Maxout(width, width * 2, pieces=3)),
                    column=cols.index(ORTH),
                )
        elif subword_features:
            embed = uniqued(
                (norm | prefix | suffix | shape)
                >> LN(Maxout(width, width * 4, pieces=3)),
                column=cols.index(ORTH),
            )
        else:
            embed = norm

        convolution = Residual(
            ExtractWindow(nW=1)
            >> LN(Maxout(width, width * 3, pieces=cnn_maxout_pieces))
        )
        tok2vec = FeatureExtracter(cols) >> with_flatten(
            embed >> convolution ** conv_depth, pad=conv_depth
        )
        if bilstm_depth >= 1:
            tok2vec = tok2vec >> PyTorchBiLSTM(width, width, bilstm_depth)
        # Work around thinc API limitations :(. TODO: Revise in Thinc 7
        tok2vec.nO = width
        tok2vec.embed = embed
    return tok2vec


def reapply(layer, n_times):
    def reapply_fwd(X, drop=0.0):
        backprops = []
        for i in range(n_times):
            Y, backprop = layer.begin_update(X, drop=drop)
            X = Y
            backprops.append(backprop)

        def reapply_bwd(dY, sgd=None):
            dX = None
            for backprop in reversed(backprops):
                dY = backprop(dY, sgd=sgd)
                if dX is None:
                    dX = dY
                else:
                    dX += dY
            return dX

        return Y, reapply_bwd

    return wrap(reapply_fwd, layer)


def asarray(ops, dtype):
    def forward(X, drop=0.0):
        return ops.asarray(X, dtype=dtype), None

    return layerize(forward)


def _divide_array(X, size):
    parts = []
    index = 0
    while index < len(X):
        parts.append(X[index : index + size])
        index += size
    return parts


def get_col(idx):
    if idx < 0:
        raise IndexError(Errors.E066.format(value=idx))

    def forward(X, drop=0.0):
        if isinstance(X, numpy.ndarray):
            ops = NumpyOps()
        else:
            ops = CupyOps()
        output = ops.xp.ascontiguousarray(X[:, idx], dtype=X.dtype)

        def backward(y, sgd=None):
            dX = ops.allocate(X.shape)
            dX[:, idx] += y
            return dX

        return output, backward

    return layerize(forward)


def doc2feats(cols=None):
    if cols is None:
        cols = [ID, NORM, PREFIX, SUFFIX, SHAPE, ORTH]

    def forward(docs, drop=0.0):
        feats = []
        for doc in docs:
            feats.append(doc.to_array(cols))
        return feats, None

    model = layerize(forward)
    model.cols = cols
    return model


def print_shape(prefix):
    def forward(X, drop=0.0):
        return X, lambda dX, **kwargs: dX

    return layerize(forward)


@layerize
def get_token_vectors(tokens_attrs_vectors, drop=0.0):
    tokens, attrs, vectors = tokens_attrs_vectors

    def backward(d_output, sgd=None):
        return (tokens, d_output)

    return vectors, backward


@layerize
def logistic(X, drop=0.0):
    xp = get_array_module(X)
    if not isinstance(X, xp.ndarray):
        X = xp.asarray(X)
    # Clip to range (-10, 10)
    X = xp.minimum(X, 10.0, X)
    X = xp.maximum(X, -10.0, X)
    Y = 1.0 / (1.0 + xp.exp(-X))

    def logistic_bwd(dY, sgd=None):
        dX = dY * (Y * (1 - Y))
        return dX

    return Y, logistic_bwd


def zero_init(model):
    def _zero_init_impl(self, X, y):
        self.W.fill(0)

    model.on_data_hooks.append(_zero_init_impl)
    return model


@layerize
def preprocess_doc(docs, drop=0.0):
    keys = [doc.to_array([LOWER]) for doc in docs]
    ops = Model.ops
    lengths = ops.asarray([arr.shape[0] for arr in keys])
    keys = ops.xp.concatenate(keys)
    vals = ops.allocate(keys.shape[0]) + 1
    return (keys, vals, lengths), None


def getitem(i):
    def getitem_fwd(X, drop=0.0):
        return X[i], None

    return layerize(getitem_fwd)


@describe.attributes(
<<<<<<< HEAD
    W=Synapses("Weights matrix",
        lambda obj: (obj.nO, obj.nI),
        lambda W, ops: None)
)
class MultiSoftmax(Affine):
    '''Neural network layer that predicts several multi-class attributes at once.
    For instance, we might predict one class with 6 variables, and another with 5.
    We predict the 11 neurons required for this, and then softmax them such
    that columns 0-6 make a probability distribution and coumns 6-11 make another.
    '''
    name = 'multisoftmax'
=======
    W=Synapses("Weights matrix", lambda obj: (obj.nO, obj.nI), lambda W, ops: None)
)
class MultiSoftmax(Affine):
    """Neural network layer that predicts several multi-class attributes at once.
    For instance, we might predict one class with 6 variables, and another with 5.
    We predict the 11 neurons required for this, and then softmax them such
    that columns 0-6 make a probability distribution and coumns 6-11 make another.
    """

    name = "multisoftmax"
>>>>>>> ad834be4

    def __init__(self, out_sizes, nI=None, **kwargs):
        Model.__init__(self, **kwargs)
        self.out_sizes = out_sizes
        self.nO = sum(out_sizes)
        self.nI = nI

    def predict(self, input__BI):
        output__BO = self.ops.affine(self.W, self.b, input__BI)
        i = 0
        for out_size in self.out_sizes:
<<<<<<< HEAD
            self.ops.softmax(output__BO[:, i : i+out_size], inplace=True)
            i += out_size
        return output__BO

    def begin_update(self, input__BI, drop=0.):
        output__BO = self.predict(input__BI)
=======
            self.ops.softmax(output__BO[:, i : i + out_size], inplace=True)
            i += out_size
        return output__BO

    def begin_update(self, input__BI, drop=0.0):
        output__BO = self.predict(input__BI)

>>>>>>> ad834be4
        def finish_update(grad__BO, sgd=None):
            self.d_W += self.ops.gemm(grad__BO, input__BI, trans1=True)
            self.d_b += grad__BO.sum(axis=0)
            grad__BI = self.ops.gemm(grad__BO, self.W)
            if sgd is not None:
                sgd(self._mem.weights, self._mem.gradient, key=self.id)
            return grad__BI
<<<<<<< HEAD
=======

>>>>>>> ad834be4
        return output__BO, finish_update


def build_tagger_model(nr_class, **cfg):
    embed_size = util.env_opt("embed_size", 2000)
    if "token_vector_width" in cfg:
        token_vector_width = cfg["token_vector_width"]
    else:
        token_vector_width = util.env_opt("token_vector_width", 96)
    pretrained_vectors = cfg.get("pretrained_vectors")
    subword_features = cfg.get("subword_features", True)
    with Model.define_operators({">>": chain, "+": add}):
        if "tok2vec" in cfg:
            tok2vec = cfg["tok2vec"]
        else:
            tok2vec = Tok2Vec(token_vector_width, embed_size,
                              subword_features=subword_features,
                              pretrained_vectors=pretrained_vectors)
        softmax = with_flatten(
            Softmax(nr_class, token_vector_width))
        model = (
            tok2vec
            >> softmax
        )
    model.nI = None
    model.tok2vec = tok2vec
    model.softmax = softmax
    return model

def build_morphologizer_model(class_nums, **cfg):
    embed_size = util.env_opt('embed_size', 7000)
    if 'token_vector_width' in cfg:
        token_vector_width = cfg['token_vector_width']
    else:
        token_vector_width = util.env_opt('token_vector_width', 128)
    pretrained_vectors = cfg.get('pretrained_vectors')
    subword_features = cfg.get('subword_features', True)
    with Model.define_operators({'>>': chain, '+': add}):
        if 'tok2vec' in cfg:
            tok2vec = cfg['tok2vec']
        else:
            tok2vec = Tok2Vec(token_vector_width, embed_size,
                              subword_features=subword_features,
                              pretrained_vectors=pretrained_vectors)
        softmax = with_flatten(MultiSoftmax(class_nums, token_vector_width))
        softmax.out_sizes = class_nums
        model = (
            tok2vec
            >> softmax
        )
    model.nI = None
    model.tok2vec = tok2vec
    model.softmax = softmax
    return model


def build_morphologizer_model(class_nums, **cfg):
    embed_size = util.env_opt("embed_size", 7000)
    if "token_vector_width" in cfg:
        token_vector_width = cfg["token_vector_width"]
    else:
        token_vector_width = util.env_opt("token_vector_width", 128)
    pretrained_vectors = cfg.get("pretrained_vectors")
    subword_features = cfg.get("subword_features", True)
    with Model.define_operators({">>": chain, "+": add}):
        if "tok2vec" in cfg:
            tok2vec = cfg["tok2vec"]
        else:
            tok2vec = Tok2Vec(
                token_vector_width,
                embed_size,
                subword_features=subword_features,
                pretrained_vectors=pretrained_vectors,
            )
        softmax = with_flatten(MultiSoftmax(class_nums, token_vector_width))
        softmax.out_sizes = class_nums
        model = tok2vec >> softmax
    model.nI = None
    model.tok2vec = tok2vec
    model.softmax = softmax
    return model


@layerize
def SpacyVectors(docs, drop=0.0):
    batch = []
    for doc in docs:
        indices = numpy.zeros((len(doc),), dtype="i")
        for i, word in enumerate(doc):
            if word.orth in doc.vocab.vectors.key2row:
                indices[i] = doc.vocab.vectors.key2row[word.orth]
            else:
                indices[i] = 0
        vectors = doc.vocab.vectors.data[indices]
        batch.append(vectors)
    return batch, None


def build_text_classifier(nr_class, width=64, **cfg):
    depth = cfg.get("depth", 2)
    nr_vector = cfg.get("nr_vector", 5000)
    pretrained_dims = cfg.get("pretrained_dims", 0)
    with Model.define_operators({">>": chain, "+": add, "|": concatenate, "**": clone}):
        if cfg.get("low_data") and pretrained_dims:
            model = (
                SpacyVectors
                >> flatten_add_lengths
                >> with_getitem(0, Affine(width, pretrained_dims))
                >> ParametricAttention(width)
                >> Pooling(sum_pool)
                >> Residual(ReLu(width, width)) ** 2
                >> zero_init(Affine(nr_class, width, drop_factor=0.0))
                >> logistic
            )
            return model

        lower = HashEmbed(width, nr_vector, column=1)
        prefix = HashEmbed(width // 2, nr_vector, column=2)
        suffix = HashEmbed(width // 2, nr_vector, column=3)
        shape = HashEmbed(width // 2, nr_vector, column=4)

        trained_vectors = FeatureExtracter(
            [ORTH, LOWER, PREFIX, SUFFIX, SHAPE, ID]
        ) >> with_flatten(
            uniqued(
                (lower | prefix | suffix | shape)
                >> LN(Maxout(width, width + (width // 2) * 3)),
                column=0,
            )
        )

        if pretrained_dims:
            static_vectors = SpacyVectors >> with_flatten(
                Affine(width, pretrained_dims)
            )
            # TODO Make concatenate support lists
            vectors = concatenate_lists(trained_vectors, static_vectors)
            vectors_width = width * 2
        else:
            vectors = trained_vectors
            vectors_width = width
            static_vectors = None
        tok2vec = vectors >> with_flatten(
            LN(Maxout(width, vectors_width))
            >> Residual((ExtractWindow(nW=1) >> LN(Maxout(width, width * 3)))) ** depth,
            pad=depth,
        )
        cnn_model = (
            tok2vec
            >> flatten_add_lengths
            >> ParametricAttention(width)
            >> Pooling(sum_pool)
            >> Residual(zero_init(Maxout(width, width)))
            >> zero_init(Affine(nr_class, width, drop_factor=0.0))
        )

        linear_model = _preprocess_doc >> LinearModel(nr_class)
        if cfg.get("exclusive_classes"):
            output_layer = Softmax(nr_class, nr_class * 2)
        else:
            output_layer = (
                zero_init(Affine(nr_class, nr_class * 2, drop_factor=0.0)) >> logistic
            )
        model = (linear_model | cnn_model) >> output_layer
        model.tok2vec = chain(tok2vec, flatten)
    model.nO = nr_class
    model.lsuv = False
    return model


def build_simple_cnn_text_classifier(tok2vec, nr_class, exclusive_classes=False, **cfg):
    """
    Build a simple CNN text classifier, given a token-to-vector model as inputs.
    If exclusive_classes=True, a softmax non-linearity is applied, so that the
    outputs sum to 1. If exclusive_classes=False, a logistic non-linearity
    is applied instead, so that outputs are in the range [0, 1].
    """
    with Model.define_operators({">>": chain}):
        if exclusive_classes:
            output_layer = Softmax(nr_class, tok2vec.nO)
        else:
            output_layer = (
                zero_init(Affine(nr_class, tok2vec.nO, drop_factor=0.0)) >> logistic
            )
        model = tok2vec >> flatten_add_lengths >> Pooling(mean_pool) >> output_layer
    model.tok2vec = chain(tok2vec, flatten)
    model.nO = nr_class
    return model


@layerize
def flatten(seqs, drop=0.0):
    ops = Model.ops
    lengths = ops.asarray([len(seq) for seq in seqs], dtype="i")

    def finish_update(d_X, sgd=None):
        return ops.unflatten(d_X, lengths, pad=0)

    X = ops.flatten(seqs, pad=0)
    return X, finish_update


def concatenate_lists(*layers, **kwargs):  # pragma: no cover
    """Compose two or more models `f`, `g`, etc, such that their outputs are
    concatenated, i.e. `concatenate(f, g)(x)` computes `hstack(f(x), g(x))`
    """
    if not layers:
        return noop()
    drop_factor = kwargs.get("drop_factor", 1.0)
    ops = layers[0].ops
    layers = [chain(layer, flatten) for layer in layers]
    concat = concatenate(*layers)

    def concatenate_lists_fwd(Xs, drop=0.0):
        drop *= drop_factor
        lengths = ops.asarray([len(X) for X in Xs], dtype="i")
        flat_y, bp_flat_y = concat.begin_update(Xs, drop=drop)
        ys = ops.unflatten(flat_y, lengths)

        def concatenate_lists_bwd(d_ys, sgd=None):
            return bp_flat_y(ops.flatten(d_ys), sgd=sgd)

        return ys, concatenate_lists_bwd

    model = wrap(concatenate_lists_fwd, concat)
    return model


def masked_language_model(vocab, model, mask_prob=0.15):
    """Convert a model into a BERT-style masked language model"""

    random_words = _RandomWords(vocab)

    def mlm_forward(docs, drop=0.0):
        mask, docs = _apply_mask(docs, random_words, mask_prob=mask_prob)
        mask = model.ops.asarray(mask).reshape((mask.shape[0], 1))
        output, backprop = model.begin_update(docs, drop=drop)

        def mlm_backward(d_output, sgd=None):
            d_output *= 1 - mask
            return backprop(d_output, sgd=sgd)

        return output, mlm_backward

    return wrap(mlm_forward, model)


class _RandomWords(object):
    def __init__(self, vocab):
        self.words = [lex.text for lex in vocab if lex.prob != 0.0]
        self.probs = [lex.prob for lex in vocab if lex.prob != 0.0]
        self.words = self.words[:10000]
        self.probs = self.probs[:10000]
        self.probs = numpy.exp(numpy.array(self.probs, dtype="f"))
        self.probs /= self.probs.sum()
        self._cache = []

    def next(self):
        if not self._cache:
            self._cache.extend(
                numpy.random.choice(len(self.words), 10000, p=self.probs)
            )
        index = self._cache.pop()
        return self.words[index]


def _apply_mask(docs, random_words, mask_prob=0.15):
    # This needs to be here to avoid circular imports
    from .tokens.doc import Doc

    N = sum(len(doc) for doc in docs)
    mask = numpy.random.uniform(0.0, 1.0, (N,))
    mask = mask >= mask_prob
    i = 0
    masked_docs = []
    for doc in docs:
        words = []
        for token in doc:
            if not mask[i]:
                word = _replace_word(token.text, random_words)
            else:
                word = token.text
            words.append(word)
            i += 1
        spaces = [bool(w.whitespace_) for w in doc]
        # NB: If you change this implementation to instead modify
        # the docs in place, take care that the IDs reflect the original
        # words. Currently we use the original docs to make the vectors
        # for the target, so we don't lose the original tokens. But if
        # you modified the docs in place here, you would.
        masked_docs.append(Doc(doc.vocab, words=words, spaces=spaces))
    return mask, masked_docs


def _replace_word(word, random_words, mask="[MASK]"):
    roll = numpy.random.random()
    if roll < 0.8:
        return mask
    elif roll < 0.9:
        return random_words.next()
    else:
        return word<|MERGE_RESOLUTION|>--- conflicted
+++ resolved
@@ -465,19 +465,6 @@
 
 
 @describe.attributes(
-<<<<<<< HEAD
-    W=Synapses("Weights matrix",
-        lambda obj: (obj.nO, obj.nI),
-        lambda W, ops: None)
-)
-class MultiSoftmax(Affine):
-    '''Neural network layer that predicts several multi-class attributes at once.
-    For instance, we might predict one class with 6 variables, and another with 5.
-    We predict the 11 neurons required for this, and then softmax them such
-    that columns 0-6 make a probability distribution and coumns 6-11 make another.
-    '''
-    name = 'multisoftmax'
-=======
     W=Synapses("Weights matrix", lambda obj: (obj.nO, obj.nI), lambda W, ops: None)
 )
 class MultiSoftmax(Affine):
@@ -488,7 +475,6 @@
     """
 
     name = "multisoftmax"
->>>>>>> ad834be4
 
     def __init__(self, out_sizes, nI=None, **kwargs):
         Model.__init__(self, **kwargs)
@@ -500,14 +486,6 @@
         output__BO = self.ops.affine(self.W, self.b, input__BI)
         i = 0
         for out_size in self.out_sizes:
-<<<<<<< HEAD
-            self.ops.softmax(output__BO[:, i : i+out_size], inplace=True)
-            i += out_size
-        return output__BO
-
-    def begin_update(self, input__BI, drop=0.):
-        output__BO = self.predict(input__BI)
-=======
             self.ops.softmax(output__BO[:, i : i + out_size], inplace=True)
             i += out_size
         return output__BO
@@ -515,7 +493,6 @@
     def begin_update(self, input__BI, drop=0.0):
         output__BO = self.predict(input__BI)
 
->>>>>>> ad834be4
         def finish_update(grad__BO, sgd=None):
             self.d_W += self.ops.gemm(grad__BO, input__BI, trans1=True)
             self.d_b += grad__BO.sum(axis=0)
@@ -523,10 +500,7 @@
             if sgd is not None:
                 sgd(self._mem.weights, self._mem.gradient, key=self.id)
             return grad__BI
-<<<<<<< HEAD
-=======
-
->>>>>>> ad834be4
+
         return output__BO, finish_update
 
 
@@ -542,41 +516,14 @@
         if "tok2vec" in cfg:
             tok2vec = cfg["tok2vec"]
         else:
-            tok2vec = Tok2Vec(token_vector_width, embed_size,
-                              subword_features=subword_features,
-                              pretrained_vectors=pretrained_vectors)
-        softmax = with_flatten(
-            Softmax(nr_class, token_vector_width))
-        model = (
-            tok2vec
-            >> softmax
-        )
-    model.nI = None
-    model.tok2vec = tok2vec
-    model.softmax = softmax
-    return model
-
-def build_morphologizer_model(class_nums, **cfg):
-    embed_size = util.env_opt('embed_size', 7000)
-    if 'token_vector_width' in cfg:
-        token_vector_width = cfg['token_vector_width']
-    else:
-        token_vector_width = util.env_opt('token_vector_width', 128)
-    pretrained_vectors = cfg.get('pretrained_vectors')
-    subword_features = cfg.get('subword_features', True)
-    with Model.define_operators({'>>': chain, '+': add}):
-        if 'tok2vec' in cfg:
-            tok2vec = cfg['tok2vec']
-        else:
-            tok2vec = Tok2Vec(token_vector_width, embed_size,
-                              subword_features=subword_features,
-                              pretrained_vectors=pretrained_vectors)
-        softmax = with_flatten(MultiSoftmax(class_nums, token_vector_width))
-        softmax.out_sizes = class_nums
-        model = (
-            tok2vec
-            >> softmax
-        )
+            tok2vec = Tok2Vec(
+                token_vector_width,
+                embed_size,
+                subword_features=subword_features,
+                pretrained_vectors=pretrained_vectors,
+            )
+        softmax = with_flatten(Softmax(nr_class, token_vector_width))
+        model = tok2vec >> softmax
     model.nI = None
     model.tok2vec = tok2vec
     model.softmax = softmax
