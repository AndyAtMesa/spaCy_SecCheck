--- conflicted
+++ resolved
@@ -269,13 +269,6 @@
                 zero_init(Affine(nr_class, hidden_width, drop_factor=0.0))
             )
 
-<<<<<<< HEAD
-        # TODO: This is an unfortunate hack atm!
-        # Used to set input dimensions in network.
-        if not cfg.get('from_disk', False):
-            lower.begin_training(lower.ops.allocate((500, token_vector_width)))
-=======
->>>>>>> 75903949
         cfg = {
             'nr_class': nr_class,
             'hidden_depth': depth,
