--- conflicted
+++ resolved
@@ -9,15 +9,6 @@
 
 
 cdef class Parser:
-<<<<<<< HEAD
     cdef readonly object cfg
     cdef readonly Model model
-    cdef readonly TransitionSystem moves
-
-    cdef int _greedy_parse(self, Doc tokens) except -1
-    cdef int _beam_parse(self, Doc tokens) except -1
-=======
-    cdef public object cfg
-    cdef public Model model
-    cdef public TransitionSystem moves
->>>>>>> 341cd0c9
+    cdef readonly TransitionSystem moves