--- conflicted
+++ resolved
@@ -9,12 +9,8 @@
 
 from copy import copy
 
-<<<<<<< HEAD
 from ..tokens.doc cimport Doc, set_children_from_heads
-=======
-from ..tokens.doc cimport Doc
 from ..errors import Errors
->>>>>>> 45bb8d75
 
 
 DELIMITER = '||'
