--- conflicted
+++ resolved
@@ -63,28 +63,6 @@
     # We could memset, but this makes it very easy to have broken features that
     # make almost no impact on accuracy. If instead they're unset, the impact
     # tends to be dramatic, so we get an obvious regression to fix...
-<<<<<<< HEAD
-    fill_token(&context[S2w], get_s2(state))
-    fill_token(&context[S1w], get_s1(state))
-    fill_token(&context[S1rw], get_right(state, get_s1(state), 1))
-    fill_token(&context[S0lw], get_left(state, get_s0(state), 1))
-    fill_token(&context[S0l2w], get_left(state, get_s0(state), 2))
-    fill_token(&context[S0w], get_s0(state))
-    fill_token(&context[S0r2w], get_right(state, get_s0(state), 2))
-    fill_token(&context[S0rw], get_right(state, get_s0(state), 1))
-    fill_token(&context[N0lw], get_left(state, get_n0(state), 1))
-    fill_token(&context[N0l2w], get_left(state, get_n0(state), 2))
-    fill_token(&context[N0w], get_n0(state))
-    fill_token(&context[N1w], get_n1(state))
-    fill_token(&context[N2w], get_n2(state))
-    fill_token(&context[P1w], get_p1(state))
-    fill_token(&context[P2w], get_p2(state))
-
-    fill_token(&context[E0w], get_e0(state))
-    fill_token(&context[E1w], get_e1(state))
-    if state.stack_len >= 1:
-        context[dist] = min(state.i - state.stack[0], 5)
-=======
     fill_token(&ctxt[S2w], st.S_(2))
     fill_token(&ctxt[S1w], st.S_(1))
     fill_token(&ctxt[S1rw], st.R_(st.S(1), 1))
@@ -106,7 +84,6 @@
 
     if st.stack_depth() >= 1 and not st.eol():
         ctxt[dist] = min(st.B(0) - st.E(0), 5)
->>>>>>> 579735a0
     else:
         ctxt[dist] = 0
     ctxt[N0lv] = min(st.n_L(st.B(0)), 5)
