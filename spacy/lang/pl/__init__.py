--- conflicted
+++ resolved
@@ -16,18 +16,13 @@
     lex_attr_getters[LANG] = lambda text: 'pl'
     lex_attr_getters[NORM] = add_lookups(Language.Defaults.lex_attr_getters[NORM], BASE_NORMS)
 
-    tokenizer_exceptions = update_exc(BASE_EXCEPTIONS)
+    tokenizer_exceptions = update_exc(BASE_EXCEPTIONS, TOKENIZER_EXCEPTIONS)
     stop_words = set(STOP_WORDS)
 
 
-<<<<<<< HEAD
-        tokenizer_exceptions = update_exc(BASE_EXCEPTIONS, TOKENIZER_EXCEPTIONS)
-        stop_words = set(STOP_WORDS)
-=======
 class Polish(Language):
     lang = 'pl'
     Defaults = PolishDefaults
->>>>>>> 01c7c09c
 
 
 __all__ = ['Polish']