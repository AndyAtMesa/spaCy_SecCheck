--- conflicted
+++ resolved
@@ -106,15 +106,9 @@
 
 for pre, pre_lemma in [("qu'", "que"), ("n'", "ne")]:
     for orth in [pre, pre.title()]:
-<<<<<<< HEAD
         _exc[f"{orth}est-ce"] = [
-            {LEMMA: pre_lemma, ORTH: orth, TAG: "ADV"},
-            {LEMMA: "être", ORTH: "est", TAG: "VERB"},
-=======
-        _exc["%sest-ce" % orth] = [
             {LEMMA: pre_lemma, ORTH: orth},
             {LEMMA: "être", ORTH: "est"},
->>>>>>> e5323253
             {LEMMA: "ce", ORTH: "-ce"},
         ]
 
