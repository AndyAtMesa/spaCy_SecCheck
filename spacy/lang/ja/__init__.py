--- conflicted
+++ resolved
@@ -288,159 +288,6 @@
     return text_dtokens, text_spaces
 
 
-<<<<<<< HEAD
-class JapaneseTokenizer(DummyTokenizer):
-    def __init__(self, cls, nlp=None, config={}):
-        self.vocab = nlp.vocab if nlp is not None else cls.create_vocab(nlp)
-        self.split_mode = config.get("split_mode", None)
-        self.tokenizer = try_sudachi_import(self.split_mode)
-
-    def __call__(self, text):
-        # convert sudachipy.morpheme.Morpheme to DetailedToken and merge continuous spaces
-        sudachipy_tokens = self.tokenizer.tokenize(text)
-        dtokens = self._get_dtokens(sudachipy_tokens)
-        dtokens, spaces = get_dtokens_and_spaces(dtokens, text)
-
-        # create Doc with tag bi-gram based part-of-speech identification rules
-        words, tags, inflections, lemmas, readings, sub_tokens_list = zip(*dtokens) if dtokens else [[]] * 6
-        sub_tokens_list = list(sub_tokens_list)
-        doc = Doc(self.vocab, words=words, spaces=spaces)
-        next_pos = None  # for bi-gram rules
-        for idx, (token, dtoken) in enumerate(zip(doc, dtokens)):
-            token.tag_ = dtoken.tag
-            if next_pos:  # already identified in previous iteration
-                token.pos = next_pos
-                next_pos = None
-            else:
-                token.pos, next_pos = resolve_pos(
-                    token.orth_,
-                    dtoken.tag,
-                    tags[idx + 1] if idx + 1 < len(tags) else None
-                )
-            # if there's no lemma info (it's an unk) just use the surface
-            token.lemma_ = dtoken.lemma if dtoken.lemma else dtoken.surface
-
-        doc.user_data["inflections"] = inflections
-        doc.user_data["reading_forms"] = readings
-        doc.user_data["sub_tokens"] = sub_tokens_list
-        doc.is_tagged = True
-
-        return doc
-
-    def _get_dtokens(self, sudachipy_tokens, need_sub_tokens=True):
-        sub_tokens_list = self._get_sub_tokens(sudachipy_tokens) if need_sub_tokens else None
-        dtokens = [
-            DetailedToken(
-                token.surface(),  # orth
-                '-'.join([xx for xx in token.part_of_speech()[:4] if xx != '*']),  # tag
-                ','.join([xx for xx in token.part_of_speech()[4:] if xx != '*']),  # inf
-                token.dictionary_form(),  # lemma
-                token.reading_form(),  # user_data['reading_forms']
-                sub_tokens_list[idx] if sub_tokens_list else None,  # user_data['sub_tokens']
-            ) for idx, token in enumerate(sudachipy_tokens) if len(token.surface()) > 0
-            # remove empty tokens which can be produced with characters like … that
-        ]
-        # Sudachi normalizes internally and outputs each space char as a token.
-        # This is the preparation for get_dtokens_and_spaces() to merge the continuous space tokens
-        return [
-            t for idx, t in enumerate(dtokens) if
-            idx == 0 or
-            not t.surface.isspace() or t.tag != '空白' or
-            not dtokens[idx - 1].surface.isspace() or dtokens[idx - 1].tag != '空白'
-        ]
-
-    def _get_sub_tokens(self, sudachipy_tokens):
-        if self.split_mode is None or self.split_mode == "A":  # do nothing for default split mode
-            return None
-
-        sub_tokens_list = []  # list of (list of list of DetailedToken | None)
-        for token in sudachipy_tokens:
-            sub_a = token.split(self.tokenizer.SplitMode.A)
-            if len(sub_a) == 1:  # no sub tokens
-                sub_tokens_list.append(None)
-            elif self.split_mode == "B":
-                sub_tokens_list.append([self._get_dtokens(sub_a, False)])
-            else:  # "C"
-                sub_b = token.split(self.tokenizer.SplitMode.B)
-                if len(sub_a) == len(sub_b):
-                    dtokens = self._get_dtokens(sub_a, False)
-                    sub_tokens_list.append([dtokens, dtokens])
-                else:
-                    sub_tokens_list.append([self._get_dtokens(sub_a, False), self._get_dtokens(sub_b, False)])
-        return sub_tokens_list
-
-    def _get_config(self):
-        config = OrderedDict(
-            (
-                ("split_mode", self.split_mode),
-            )
-        )
-        return config
-
-    def _set_config(self, config={}):
-        self.split_mode = config.get("split_mode", None)
-
-    def to_bytes(self, **kwargs):
-        serializers = OrderedDict(
-            (
-                ("cfg", lambda: srsly.json_dumps(self._get_config())),
-            )
-        )
-        return util.to_bytes(serializers, [])
-
-    def from_bytes(self, data, **kwargs):
-        deserializers = OrderedDict(
-            (
-                ("cfg", lambda b: self._set_config(srsly.json_loads(b))),
-            )
-        )
-        util.from_bytes(data, deserializers, [])
-        self.tokenizer = try_sudachi_import(self.split_mode)
-        return self
-
-    def to_disk(self, path, **kwargs):
-        path = util.ensure_path(path)
-        serializers = OrderedDict(
-            (
-                ("cfg", lambda p: srsly.write_json(p, self._get_config())),
-            )
-        )
-        return util.to_disk(path, serializers, [])
-
-    def from_disk(self, path, **kwargs):
-        path = util.ensure_path(path)
-        serializers = OrderedDict(
-            (
-                ("cfg", lambda p: self._set_config(srsly.read_json(p))),
-            )
-        )
-        util.from_disk(path, serializers, [])
-        self.tokenizer = try_sudachi_import(self.split_mode)
-
-
-class JapaneseDefaults(Language.Defaults):
-    lex_attr_getters = dict(Language.Defaults.lex_attr_getters)
-    lex_attr_getters[LANG] = lambda _text: "ja"
-    stop_words = STOP_WORDS
-    tag_map = TAG_MAP
-    syntax_iterators = SYNTAX_ITERATORS
-    writing_system = {"direction": "ltr", "has_case": False, "has_letters": False}
-
-    @classmethod
-    def create_tokenizer(cls, nlp=None, config={}):
-        return JapaneseTokenizer(cls, nlp, config)
-
-
-class Japanese(Language):
-    lang = "ja"
-    Defaults = JapaneseDefaults
-
-    def make_doc(self, text):
-        return self.tokenizer(text)
-
-
-=======
->>>>>>> 0426ba17
 def pickle_japanese(instance):
     return Japanese, tuple()
 
