--- conflicted
+++ resolved
@@ -165,14 +165,9 @@
 
 @registry.architectures.register("spacy.CharacterEmbed.v1")
 def CharacterEmbed(
-<<<<<<< HEAD
-    width: int, rows: int, nM: int, nC: int, also_use_static_vectors: bool
-) -> Model[List[Doc], List[Floats2d]]:
-=======
     width: int, rows: int, nM: int, nC: int, also_use_static_vectors: bool,
     feature: Union[int, str]="LOWER"
-):
->>>>>>> 6965cdf1
+) -> Model[List[Doc], List[Floats2d]]:
     """Construct an embedded representation based on character embeddings, using
     a feed-forward network. A fixed number of UTF-8 byte characters are used for
     each word, taken from the beginning and end of the word equally. Padding is
