from typing import List, Tuple, Callable, cast

from thinc.api import Model, chain, get_width
from thinc.api import PyTorchWrapper, ArgsKwargs
from thinc.types import Floats2d, Ints2d
from thinc.util import torch, xp2torch, torch2xp

from ...tokens import Doc
from ...util import registry


EPSILON = 1e-7


@registry.architectures("spacy.Coref.v1")
def build_wl_coref_model(
    tok2vec: Model[List[Doc], List[Floats2d]],
    distance_embedding_size: int = 20,
    hidden_size: int = 1024,
    depth: int = 1,
    dropout: float = 0.3,
    # pairs to keep per mention after rough scoring
    antecedent_limit: int = 50,
    antecedent_batch_size: int = 512,
<<<<<<< HEAD
):
    # TODO add model return types

    nI = None
=======
    tok2vec_size: int = 768,  # tok2vec size
) -> Model[List[Doc], Tuple[Floats2d, Ints2d]]:

>>>>>>> 9cbb9702

    with Model.define_operators({">>": chain}):
        coref_clusterer = Model(
            "coref_clusterer",
            forward=coref_forward,
            init=coref_init,
            dims={"nI": nI},
            attrs={
                "distance_embedding_size": distance_embedding_size,
                "hidden_size": hidden_size,
                "depth": depth,
                "dropout": dropout,
                "antecedent_limit": antecedent_limit,
                "antecedent_batch_size": antecedent_batch_size,
            },
        )

        model = tok2vec >> coref_clusterer
        model.set_ref("coref_clusterer", coref_clusterer)
    return model


def coref_init(model: Model, X=None, Y=None):
    if model.layers:
        return

    if X is not None and model.has_dim("nI") is None:
        model.set_dim("nI", get_width(X))

    hidden_size = model.attrs["hidden_size"]
    depth = model.attrs["depth"]
    dropout = model.attrs["dropout"]
    antecedent_limit = model.attrs["antecedent_limit"]
    antecedent_batch_size = model.attrs["antecedent_batch_size"]
    distance_embedding_size = model.attrs["distance_embedding_size"]

    model._layers = [
        PyTorchWrapper(
            CorefClusterer(
                model.get_dim("nI"),
                distance_embedding_size,
                hidden_size,
                depth,
                dropout,
                antecedent_limit,
                antecedent_batch_size,
            ),
            convert_inputs=convert_coref_clusterer_inputs,
            convert_outputs=convert_coref_clusterer_outputs,
        )
        # TODO maybe we need mixed precision and grad scaling?
    ]


<<<<<<< HEAD
def coref_forward(model: Model, X, is_train: bool):
    return model.layers[0](X, is_train)


=======
>>>>>>> 9cbb9702
def convert_coref_clusterer_inputs(model: Model, X: List[Floats2d], is_train: bool):
    # The input here is List[Floats2d], one for each doc
    # just use the first
    # TODO real batching
    X = X[0]
    word_features = xp2torch(X, requires_grad=is_train)

<<<<<<< HEAD
    # TODO fix or remove type annotations
    def backprop(args: ArgsKwargs):  # -> List[Floats2d]:
=======
    def backprop(args: ArgsKwargs) -> List[Floats2d]:
>>>>>>> 9cbb9702
        # convert to xp and wrap in list
        gradients = cast(Floats2d, torch2xp(args.args[0]))
        return [gradients]

    return ArgsKwargs(args=(word_features,), kwargs={}), backprop


<<<<<<< HEAD
def convert_coref_clusterer_outputs(model: Model, inputs_outputs, is_train: bool):
=======
def convert_coref_clusterer_outputs(
    model: Model, inputs_outputs, is_train: bool
) -> Tuple[Tuple[Floats2d, Ints2d], Callable]:
>>>>>>> 9cbb9702
    _, outputs = inputs_outputs
    scores, indices = outputs

    def convert_for_torch_backward(dY: Floats2d) -> ArgsKwargs:
        dY_t = xp2torch(dY[0])
        return ArgsKwargs(
            args=([scores],),
            kwargs={"grad_tensors": [dY_t]},
        )

    scores_xp = cast(Floats2d, torch2xp(scores))
    indices_xp = cast(Ints2d, torch2xp(indices))
    return (scores_xp, indices_xp), convert_for_torch_backward


class CorefClusterer(torch.nn.Module):
    """
    Combines all coref modules together to find coreferent token pairs.
    Submodules (in the order of their usage in the pipeline):
        - rough_scorer (RoughScorer) that prunes candidate pairs
        - pw (DistancePairwiseEncoder) that computes pairwise features
        - a_scorer (AnaphoricityScorer) produces the final scores
    """

    def __init__(
        self,
        dim: int,
        dist_emb_size: int,
        hidden_size: int,
        n_layers: int,
        dropout: float,
        roughk: int,
        batch_size: int,
    ):
        super().__init__()
        """
        dim: Size of the input features.
        dist_emb_size: Size of the distance embeddings.
        hidden_size: Size of the coreference candidate embeddings.
        n_layers: Numbers of layers in the AnaphoricityScorer.
        dropout: Dropout probability to apply across all modules.
        roughk: Number of candidates the RoughScorer returns.
        batch_size: Internal batch-size for the more expensive scorer.
        """
        self.dropout = torch.nn.Dropout(dropout)
        self.batch_size = batch_size
        self.pw = DistancePairwiseEncoder(dist_emb_size, dropout)

        pair_emb = dim * 3 + self.pw.shape
        self.a_scorer = AnaphoricityScorer(pair_emb, hidden_size, n_layers, dropout)
        self.lstm = torch.nn.LSTM(
            input_size=dim,
            hidden_size=dim,
            batch_first=True,
        )

        self.rough_scorer = RoughScorer(dim, dropout, roughk)

    def forward(self, word_features: torch.Tensor) -> Tuple[torch.Tensor, torch.Tensor]:
        """
        1. LSTM encodes the incoming word_features.
        2. The RoughScorer scores and prunes the candidates.
        3. The DistancePairwiseEncoder embeds the distances between pairs.
        4. The AnaphoricityScorer scores all pairs in mini-batches.

        word_features: torch.Tensor containing word encodings

        returns:
            coref_scores: n_words x roughk floats.
            top_indices: n_words x roughk integers.
        """
        self.lstm.flatten_parameters()  # XXX without this there's a warning
        word_features = torch.unsqueeze(word_features, dim=0)
        words, _ = self.lstm(word_features)
        words = words.squeeze()
        # words: n_words x dim
        words = self.dropout(words)
        # Obtain bilinear scores and leave only top-k antecedents for each word
        # top_rough_scores: (n_words x roughk)
        # top_indices: (n_words x roughk)
        top_rough_scores, top_indices = self.rough_scorer(words)
        # Get pairwise features
        # (n_words x roughk x n_pw_features)
        pw = self.pw(top_indices)
        batch_size = self.batch_size
        a_scores_lst: List[torch.Tensor] = []

        for i in range(0, len(words), batch_size):
            pw_batch = pw[i : i + batch_size]
            words_batch = words[i : i + batch_size]
            top_indices_batch = top_indices[i : i + batch_size]
            top_rough_scores_batch = top_rough_scores[i : i + batch_size]

            # a_scores_batch    [batch_size, n_ants]
            a_scores_batch = self.a_scorer(
                all_mentions=words,
                mentions_batch=words_batch,
                pw_batch=pw_batch,
                top_indices_batch=top_indices_batch,
                top_rough_scores_batch=top_rough_scores_batch,
            )
            a_scores_lst.append(a_scores_batch)

        coref_scores = torch.cat(a_scores_lst, dim=0)
        return coref_scores, top_indices


# Note this function is kept here to keep a torch dep out of coref_util.
def add_dummy(tensor: torch.Tensor, eps: bool = False):
    """Prepends zeros (or a very small value if eps is True)
    to the first (not zeroth) dimension of tensor.
    """
    kwargs = dict(device=tensor.device, dtype=tensor.dtype)
    shape: List[int] = list(tensor.shape)
    shape[1] = 1
    if not eps:
        dummy = torch.zeros(shape, **kwargs)  # type: ignore
    else:
        dummy = torch.full(shape, EPSILON, **kwargs)  # type: ignore
    output = torch.cat((dummy, tensor), dim=1)
    return output


class AnaphoricityScorer(torch.nn.Module):
    """Calculates anaphoricity scores by passing the inputs into a FFNN"""

    def __init__(self, in_features: int, hidden_size, depth, dropout):
        super().__init__()
        hidden_size = hidden_size
        if not depth:
            hidden_size = in_features
        layers = []
        for i in range(depth):
            layers.extend(
                [
                    torch.nn.Linear(hidden_size if i else in_features, hidden_size),
                    torch.nn.LeakyReLU(),
                    torch.nn.Dropout(dropout),
                ]
            )
        self.hidden = torch.nn.Sequential(*layers)
        self.out = torch.nn.Linear(hidden_size, out_features=1)

    def forward(
        self,
        *,  # type: ignore  # pylint: disable=arguments-differ  #35566 in pytorch
        all_mentions: torch.Tensor,
        mentions_batch: torch.Tensor,
        pw_batch: torch.Tensor,
        top_indices_batch: torch.Tensor,
        top_rough_scores_batch: torch.Tensor,
    ) -> torch.Tensor:
        """Builds a pairwise matrix, scores the pairs and returns the scores.

        Args:
            all_mentions (torch.Tensor): [n_mentions, mention_emb]
            mentions_batch (torch.Tensor): [batch_size, mention_emb]
            pw_batch (torch.Tensor): [batch_size, n_ants, pw_emb]
            top_indices_batch (torch.Tensor): [batch_size, n_ants]
            top_rough_scores_batch (torch.Tensor): [batch_size, n_ants]

        Returns:
            torch.Tensor [batch_size, n_ants + 1]
                anaphoricity scores for the pairs + a dummy column
        """
        # [batch_size, n_ants, pair_emb]
        pair_matrix = self._get_pair_matrix(
            all_mentions, mentions_batch, pw_batch, top_indices_batch
        )

        # [batch_size, n_ants]
        scores = top_rough_scores_batch + self._ffnn(pair_matrix)
        scores = add_dummy(scores, eps=True)

        return scores

    def _ffnn(self, x: torch.Tensor) -> torch.Tensor:
        """
        x: tensor of shape (batch_size x roughk x n_features
        returns: tensor of shape (batch_size x antecedent_limit)
        """
        x = self.out(self.hidden(x))
        return x.squeeze(2)

    @staticmethod
    def _get_pair_matrix(
        all_mentions: torch.Tensor,
        mentions_batch: torch.Tensor,
        pw_batch: torch.Tensor,
        top_indices_batch: torch.Tensor,
    ) -> torch.Tensor:
        """
        Builds the matrix used as input for AnaphoricityScorer.

        all_mentions: (n_mentions x mention_emb),
            all the valid mentions of the document,
            can be on a different device
        mentions_batch: (batch_size x mention_emb),
            the mentions of the current batch.
        pw_batch: (batch_size x roughk x pw_emb),
            pairwise distance features of the current batch.
        top_indices_batch: (batch_size x n_ants),
            indices of antecedents of each mention

        Returns:
            out: pairwise features (batch_size x n_ants x pair_emb)
        """
        emb_size = mentions_batch.shape[1]
        n_ants = pw_batch.shape[1]

        a_mentions = mentions_batch.unsqueeze(1).expand(-1, n_ants, emb_size)
        b_mentions = all_mentions[top_indices_batch]
        similarity = a_mentions * b_mentions

        out = torch.cat((a_mentions, b_mentions, similarity, pw_batch), dim=2)
        return out


class RoughScorer(torch.nn.Module):
    """
    Cheaper module that gives a rough estimate of the anaphoricity of two
    candidates, only top scoring candidates are considered on later
    steps to reduce computational cost.
    """

    def __init__(self, features: int, dropout: float, antecedent_limit: int):
        super().__init__()
        self.dropout = torch.nn.Dropout(dropout)
        self.bilinear = torch.nn.Linear(features, features)
        self.k = antecedent_limit

    def forward(
        self,  # type: ignore
        mentions: torch.Tensor,
    ) -> Tuple[torch.Tensor, torch.Tensor]:
        """
        Returns rough anaphoricity scores for candidates, which consist of
        the bilinear output of the current model summed with mention scores.
        """
        # [n_mentions, n_mentions]
        pair_mask = torch.arange(mentions.shape[0])
        pair_mask = pair_mask.unsqueeze(1) - pair_mask.unsqueeze(0)
        pair_mask = torch.log((pair_mask > 0).to(torch.float))
        pair_mask = pair_mask.to(mentions.device)
        bilinear_scores = self.dropout(self.bilinear(mentions)).mm(mentions.T)
        rough_scores = pair_mask + bilinear_scores
        top_scores, indices = torch.topk(
            rough_scores, k=min(self.k, len(rough_scores)), dim=1, sorted=False
        )

        return top_scores, indices


class DistancePairwiseEncoder(torch.nn.Module):
    def __init__(self, distance_embedding_size, dropout):
        """
        Takes the top_indices indicating, which is a ranked
        list for each word and its most likely corresponding
        anaphora candidates. For each of these pairs it looks
        up a distance embedding from a table, where the distance
        corresponds to the log-distance.

        distance_embedding_size: int,
            Dimensionality of the distance-embeddings table.
        dropout: float,
            Dropout probability.
        """
        super().__init__()
        emb_size = distance_embedding_size
        self.distance_emb = torch.nn.Embedding(9, emb_size)
        self.dropout = torch.nn.Dropout(dropout)
        self.shape = emb_size

    def forward(self, top_indices: torch.Tensor) -> torch.Tensor:
        word_ids = torch.arange(0, top_indices.size(0))
        distance = (word_ids.unsqueeze(1) - word_ids[top_indices]).clamp_min_(min=1)
        log_distance = distance.to(torch.float).log2().floor_()
        log_distance = log_distance.clamp_max_(max=6).to(torch.long)
        distance = torch.where(distance < 5, distance - 1, log_distance + 2)
        distance = distance.to(top_indices.device)
        distance = self.distance_emb(distance)
        return self.dropout(distance)<|MERGE_RESOLUTION|>--- conflicted
+++ resolved
@@ -22,16 +22,8 @@
     # pairs to keep per mention after rough scoring
     antecedent_limit: int = 50,
     antecedent_batch_size: int = 512,
-<<<<<<< HEAD
-):
-    # TODO add model return types
-
     nI = None
-=======
-    tok2vec_size: int = 768,  # tok2vec size
 ) -> Model[List[Doc], Tuple[Floats2d, Ints2d]]:
-
->>>>>>> 9cbb9702
 
     with Model.define_operators({">>": chain}):
         coref_clusterer = Model(
@@ -86,13 +78,9 @@
     ]
 
 
-<<<<<<< HEAD
 def coref_forward(model: Model, X, is_train: bool):
     return model.layers[0](X, is_train)
 
-
-=======
->>>>>>> 9cbb9702
 def convert_coref_clusterer_inputs(model: Model, X: List[Floats2d], is_train: bool):
     # The input here is List[Floats2d], one for each doc
     # just use the first
@@ -100,12 +88,7 @@
     X = X[0]
     word_features = xp2torch(X, requires_grad=is_train)
 
-<<<<<<< HEAD
-    # TODO fix or remove type annotations
-    def backprop(args: ArgsKwargs):  # -> List[Floats2d]:
-=======
     def backprop(args: ArgsKwargs) -> List[Floats2d]:
->>>>>>> 9cbb9702
         # convert to xp and wrap in list
         gradients = cast(Floats2d, torch2xp(args.args[0]))
         return [gradients]
@@ -113,13 +96,9 @@
     return ArgsKwargs(args=(word_features,), kwargs={}), backprop
 
 
-<<<<<<< HEAD
-def convert_coref_clusterer_outputs(model: Model, inputs_outputs, is_train: bool):
-=======
 def convert_coref_clusterer_outputs(
     model: Model, inputs_outputs, is_train: bool
 ) -> Tuple[Tuple[Floats2d, Ints2d], Callable]:
->>>>>>> 9cbb9702
     _, outputs = inputs_outputs
     scores, indices = outputs
 
