from libc.stdint cimport uint8_t, uint32_t, int32_t, uint64_t
from libcpp.vector cimport vector
from libc.stdint cimport int32_t, int64_t

from .typedefs cimport flags_t, attr_t, hash_t
from .parts_of_speech cimport univ_pos_t


cdef struct LexemeC:
    flags_t flags

    attr_t lang

    attr_t id
    attr_t length

    attr_t orth
    attr_t lower
    attr_t norm
    attr_t shape
    attr_t prefix
    attr_t suffix


cdef struct SpanC:
    hash_t id
    int start
    int end
    int start_char
    int end_char
    attr_t label
    attr_t kb_id


cdef struct TokenC:
    const LexemeC* lex
    uint64_t morph
    univ_pos_t pos
    bint spacy
    attr_t tag
    int idx
    attr_t lemma
    attr_t norm
    int head
    attr_t dep

    uint32_t l_kids
    uint32_t r_kids
    uint32_t l_edge
    uint32_t r_edge

    int sent_start
    int ent_iob
    attr_t ent_type # TODO: Is there a better way to do this? Multiple sources of truth..
    attr_t ent_kb_id
    hash_t ent_id


cdef struct MorphAnalysisC:
    hash_t key
    int length
<<<<<<< HEAD

    attr_t abbr
    attr_t adp_type
    attr_t adv_type
    attr_t animacy
    attr_t aspect
    attr_t case
    attr_t conj_type
    attr_t connegative
    attr_t definite
    attr_t degree
    attr_t derivation
    attr_t echo
    attr_t foreign
    attr_t gender
    attr_t hyph
    attr_t inf_form
    attr_t mood
    attr_t negative
    attr_t number
    attr_t name_type
    attr_t noun_type
    attr_t num_form
    attr_t num_type
    attr_t num_value
    attr_t part_form
    attr_t part_type
    attr_t person
    attr_t polite
    attr_t polarity
    attr_t poss
    attr_t prefix
    attr_t prep_case
    attr_t pron_type
    attr_t punct_side
    attr_t punct_type
    attr_t reflex
    attr_t style
    attr_t style_variant
    attr_t tense
    attr_t typo
    attr_t verb_form
    attr_t voice
    attr_t verb_type
=======
    attr_t* fields
    attr_t* features

>>>>>>> e6c4c1a5

# Internal struct, for storage and disambiguation of entities.
cdef struct KBEntryC:

    # The hash of this entry's unique ID/name in the kB
    hash_t entity_hash

    # Allows retrieval of the entity vector, as an index into a vectors table of the KB.
    # Can be expanded later to refer to multiple rows (compositional model to reduce storage footprint).
    int32_t vector_index

    # Allows retrieval of a struct of non-vector features.
    # This is currently not implemented and set to -1 for the common case where there are no features.
    int32_t feats_row

    # log probability of entity, based on corpus frequency
    float freq


# Each alias struct stores a list of Entry pointers with their prior probabilities
# for this specific mention/alias.
cdef struct AliasC:

    # All entry candidates for this alias
    vector[int64_t] entry_indices

    # Prior probability P(entity|alias) - should sum up to (at most) 1.
    vector[float] probs<|MERGE_RESOLUTION|>--- conflicted
+++ resolved
@@ -59,7 +59,6 @@
 cdef struct MorphAnalysisC:
     hash_t key
     int length
-<<<<<<< HEAD
 
     attr_t abbr
     attr_t adp_type
@@ -104,11 +103,9 @@
     attr_t verb_form
     attr_t voice
     attr_t verb_type
-=======
     attr_t* fields
     attr_t* features
 
->>>>>>> e6c4c1a5
 
 # Internal struct, for storage and disambiguation of entities.
 cdef struct KBEntryC:
