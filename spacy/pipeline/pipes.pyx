--- conflicted
+++ resolved
@@ -216,12 +216,7 @@
         serialize = {}
         serialize["cfg"] = lambda p: srsly.write_json(p, self.cfg)
         serialize["vocab"] = lambda p: self.vocab.to_disk(p)
-<<<<<<< HEAD
-        if self.model not in (None, True, False):
-            serialize["model"] = lambda p: self.model.to_disk(p)
-=======
-        serialize["model"] = lambda p: p.open("wb").write(self.model.to_bytes())
->>>>>>> dbe9c29f
+        serialize["model"] = lambda p: self.model.to_disk(p)
         exclude = util.get_serialization_exclude(serialize, exclude, kwargs)
         util.to_disk(path, serialize, exclude)
 
@@ -392,19 +387,6 @@
         if len(self.vocab.lookups.get_table("lexeme_norm", {})) == 0:
             warnings.warn(Warnings.W033.format(model="part-of-speech tagger"))
         orig_tag_map = dict(self.vocab.morphology.tag_map)
-<<<<<<< HEAD
-        new_tag_map = OrderedDict()
-        for raw_text, annots_brackets in get_gold_tuples():
-            for annots, brackets in annots_brackets:
-                ids, words, tags, heads, deps, ents = annots
-                for tag in tags:
-                    if tag in orig_tag_map:
-                        new_tag_map[tag] = orig_tag_map[tag]
-                    else:
-                        new_tag_map[tag] = {POS: X}
-        if "_SP" in orig_tag_map:
-            new_tag_map["_SP"] = orig_tag_map["_SP"]
-=======
         new_tag_map = {}
         for example in get_examples():
             for tag in example.token_annotation.tags:
@@ -412,8 +394,10 @@
                     new_tag_map[tag] = orig_tag_map[tag]
                 else:
                     new_tag_map[tag] = {POS: X}
-
->>>>>>> dbe9c29f
+        # TODO: do we still need this?
+        if "_SP" in orig_tag_map:
+            new_tag_map["_SP"] = orig_tag_map["_SP"]
+
         cdef Vocab vocab = self.vocab
         if new_tag_map:
             vocab.morphology = Morphology(vocab.strings, new_tag_map,
@@ -502,23 +486,13 @@
         return self
 
     def to_disk(self, path, exclude=tuple(), **kwargs):
-<<<<<<< HEAD
-        tag_map = OrderedDict(sorted(self.vocab.morphology.tag_map.items()))
-        serialize = OrderedDict((
-            ("vocab", lambda p: self.vocab.to_disk(p)),
-            ("tag_map", lambda p: srsly.write_msgpack(p, tag_map)),
-            ("model", lambda p: self.model.to_disk(p)),
-            ("cfg", lambda p: srsly.write_json(p, self.cfg))
-        ))
-=======
         tag_map = dict(sorted(self.vocab.morphology.tag_map.items()))
         serialize = {
             "vocab": lambda p: self.vocab.to_disk(p),
             "tag_map": lambda p: srsly.write_msgpack(p, tag_map),
-            "model": lambda p: p.open("wb").write(self.model.to_bytes()),
+            "model": lambda p: self.model.to_disk(p),
             "cfg": lambda p: srsly.write_json(p, self.cfg),
         }
->>>>>>> dbe9c29f
         exclude = util.get_serialization_exclude(serialize, exclude, kwargs)
         util.to_disk(path, serialize, exclude)
 
@@ -1159,8 +1133,7 @@
         if not isinstance(self.kb, KnowledgeBase):
             raise ValueError(Errors.E990.format(type=type(self.kb)))
         self.cfg = dict(cfg)
-<<<<<<< HEAD
-        
+        self.distance = CosineDistance(normalize=False)
         # how many neightbour sentences to take into account
         self.n_sents = cfg.get("n_sents", 0)
 
@@ -1171,9 +1144,6 @@
         # Raise an error if the component's model is not initialized.
         if getattr(self, "model", None) in (None, True, False):
             raise ValueError(Errors.E109.format(name=self.name))
-=======
-        self.distance = CosineDistance(normalize=False)
->>>>>>> dbe9c29f
 
     def require_kb(self):
         # Raise an error if the knowledge base is not initialized.
@@ -1234,7 +1204,6 @@
                         except AttributeError:
                             # Catch the exception when ent.sent is None and provide a user-friendly warning
                             raise RuntimeError(Errors.E030)
-<<<<<<< HEAD
 
                         # get n previous sentences, if there are any
                         start_sentence = max(0, sent_index - self.n_sents)
@@ -1248,19 +1217,17 @@
 
                         # append that span as a doc to training
                         sent_doc = doc[start_token:end_token].as_doc()
-                        sentence_docs.append(sent_doc)   
+                        sentence_docs.append(sent_doc)
 
         sentence_encodings, bp_context = self.model.begin_update(sentence_docs, drop=drop)
         loss, d_scores = self.get_similarity_loss(scores=sentence_encodings, golds=golds, docs=None)
         bp_context(d_scores, sgd=sgd)
-=======
         set_dropout_rate(self.model, drop)
         sentence_encodings, bp_context = self.model.begin_update(sentence_docs)
         loss, d_scores = self.get_similarity_loss(scores=sentence_encodings, golds=golds)
         bp_context(d_scores)
         if sgd is not None:
             self.model.finish_update(sgd)
->>>>>>> dbe9c29f
 
         if losses is not None:
             losses[self.name] += loss
@@ -1346,16 +1313,6 @@
             if len(doc) > 0:
                 # Looping through each sentence and each entity
                 # This may go wrong if there are entities across sentences - which shouldn't happen normally.
-<<<<<<< HEAD
-                for sent_index, sent in enumerate(sentences):
-                    if sent.ents:
-                        # get n_neightbour sentences, clipped to the length of the document
-                        start_sentence = max(0, sent_index - self.n_sents)
-                        end_sentence = min(len(sentences) -1, sent_index + self.n_sents)
-
-                        start_token = sentences[start_sentence].start
-                        end_token = sentences[end_sentence].end
-=======
                 for sent in doc.sents:
                     sent_doc = sent.as_doc()
                     # currently, the context is the same for each entity in a sentence (should be refined)
@@ -1379,7 +1336,6 @@
                                 # no prediction possible for this entity - setting to NIL
                                 final_kb_ids.append(self.NIL)
                                 final_tensors.append(sentence_encoding)
->>>>>>> dbe9c29f
 
                         sent_doc = doc[start_token:end_token].as_doc()
 
@@ -1399,49 +1355,6 @@
                                 final_tensors.append(sentence_encoding)
 
                             else:
-<<<<<<< HEAD
-                                candidates = self.kb.get_candidates(ent.text)
-                                if not candidates:
-                                    # no prediction possible for this entity - setting to NIL
-                                    final_kb_ids.append(self.NIL)
-                                    final_tensors.append(sentence_encoding)
-
-                                elif len(candidates) == 1:
-                                    # shortcut for efficiency reasons: take the 1 candidate
-
-                                    # TODO: thresholding
-                                    final_kb_ids.append(candidates[0].entity_)
-                                    final_tensors.append(sentence_encoding)
-
-                                else:
-                                    random.shuffle(candidates)
-
-                                    # this will set all prior probabilities to 0 if they should be excluded from the model
-                                    prior_probs = xp.asarray([c.prior_prob for c in candidates])
-                                    if not self.cfg.get("incl_prior", True):
-                                        prior_probs = xp.asarray([0.0 for c in candidates])
-                                    scores = prior_probs
-
-                                    # add in similarity from the context
-                                    if self.cfg.get("incl_context", True):
-                                        entity_encodings = xp.asarray([c.entity_vector for c in candidates])
-                                        entity_norm = xp.linalg.norm(entity_encodings, axis=1)
-
-                                        if len(entity_encodings) != len(prior_probs):
-                                            raise RuntimeError(Errors.E147.format(method="predict", msg="vectors not of equal length"))
-
-                                        # cosine similarity
-                                        sims = xp.dot(entity_encodings, sentence_encoding_t) / (sentence_norm * entity_norm)
-                                        if sims.shape != prior_probs.shape:
-                                            raise ValueError(Errors.E161)
-                                        scores = prior_probs + sims - (prior_probs*sims)
-
-                                    # TODO: thresholding
-                                    best_index = scores.argmax()
-                                    best_candidate = candidates[best_index]
-                                    final_kb_ids.append(best_candidate.entity_)
-                                    final_tensors.append(sentence_encoding)
-=======
                                 random.shuffle(candidates)
 
                                 # this will set all prior probabilities to 0 if they should be excluded from the model
@@ -1469,7 +1382,6 @@
                                 best_candidate = candidates[best_index]
                                 final_kb_ids.append(best_candidate.entity_)
                                 final_tensors.append(sentence_encoding)
->>>>>>> dbe9c29f
 
         if not (len(final_tensors) == len(final_kb_ids) == entity_count):
             raise RuntimeError(Errors.E147.format(method="predict", msg="result variables not of equal length"))
@@ -1495,12 +1407,7 @@
         serialize["cfg"] = lambda p: srsly.write_json(p, self.cfg)
         serialize["vocab"] = lambda p: self.vocab.to_disk(p)
         serialize["kb"] = lambda p: self.kb.dump(p)
-<<<<<<< HEAD
-        if self.model not in (None, True, False):
-            serialize["model"] = lambda p: self.model.to_disk(p)
-=======
-        serialize["model"] = lambda p: p.open("wb").write(self.model.to_bytes())
->>>>>>> dbe9c29f
+        serialize["model"] = lambda p: self.model.to_disk(p)
         exclude = util.get_serialization_exclude(serialize, exclude, kwargs)
         util.to_disk(path, serialize, exclude)
 
