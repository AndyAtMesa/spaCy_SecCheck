--- conflicted
+++ resolved
@@ -10,13 +10,8 @@
 from pathlib import Path
 from thinc.v2v import Affine, Maxout
 from thinc.misc import LayerNorm as LN
-<<<<<<< HEAD
 from thinc.neural.util import require_gpu
 from wasabi import Printer
-=======
-from thinc.neural.util import prefer_gpu
-from wasabi import msg
->>>>>>> 74b951fe
 import srsly
 from thinc.neural.util import to_categorical
 from thinc.rates import cyclic_triangular_rate
@@ -139,22 +134,11 @@
         if isinstance(config[key], Path):
             config[key] = str(config[key])
     util.fix_random_seed(seed)
-<<<<<<< HEAD
     if gpu_id != -1:
         has_gpu = require_gpu(gpu_id=gpu_id)
         msg.info("Using GPU {}".format(gpu_id))
     else:
         msg.info("Not using GPU")
-=======
-
-    has_gpu = prefer_gpu()
-    if has_gpu:
-        import torch
-
-        torch.set_default_tensor_type("torch.cuda.FloatTensor")
-    msg.info("Using GPU" if has_gpu else "Not using GPU")
-
->>>>>>> 74b951fe
     output_dir = Path(output_dir)
     if not output_dir.exists():
         output_dir.mkdir()
@@ -189,17 +173,11 @@
             conv_depth=depth,
             conv_window=cnn_window,
             pretrained_vectors=pretrained_vectors,
-<<<<<<< HEAD
             char_embed=use_chars,
             self_attn_depth=sa_depth, # Experimental.
             bilstm_depth=bilstm_depth,  # Requires PyTorch. Experimental.
             cnn_maxout_pieces=cnn_pieces,  # You can try setting this higher
             subword_features=not use_chars,  # Set to False for Chinese etc
-=======
-            bilstm_depth=bilstm_depth,  # Requires PyTorch. Experimental.
-            subword_features=not use_chars,  # Set to False for Chinese etc
-            cnn_maxout_pieces=cnn_pieces,  # If set to 1, use Mish activation.
->>>>>>> 74b951fe
         ),
         objective=loss_func
     )
