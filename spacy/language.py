import random
import itertools
<<<<<<< HEAD
import warnings

from thinc.extra import load_nlp

from spacy.util import minibatch
=======
>>>>>>> e6c4c1a5
import weakref
import functools
from contextlib import contextmanager
from copy import copy, deepcopy
from pathlib import Path
import warnings

from thinc.api import get_current_ops, Config
import srsly
import multiprocessing as mp
from itertools import chain, cycle

from .tokenizer import Tokenizer
from .tokens.underscore import Underscore
from .vocab import Vocab
from .lemmatizer import Lemmatizer
from .lookups import Lookups
from .analysis import analyze_pipes, analyze_all_pipes, validate_attrs
from .gold import Example
from .scorer import Scorer
<<<<<<< HEAD
from ._ml import link_vectors_to_models, create_default_optimizer
from .attrs import IS_STOP, LANG, NORM
=======
from .util import link_vectors_to_models, create_default_optimizer, registry
from .attrs import IS_STOP, LANG
>>>>>>> e6c4c1a5
from .lang.punctuation import TOKENIZER_PREFIXES, TOKENIZER_SUFFIXES
from .lang.punctuation import TOKENIZER_INFIXES
from .lang.tokenizer_exceptions import TOKEN_MATCH
from .lang.norm_exceptions import BASE_NORMS
from .lang.tag_map import TAG_MAP
from .tokens import Doc
from .lang.lex_attrs import LEX_ATTRS, is_stop
from .errors import Errors, Warnings
from . import util
from . import about


ENABLE_PIPELINE_ANALYSIS = False


class BaseDefaults(object):
    @classmethod
    def create_lemmatizer(cls, nlp=None, lookups=None):
        if lookups is None:
            lookups = cls.create_lookups(nlp=nlp)
        return Lemmatizer(lookups=lookups)

    @classmethod
    def create_lookups(cls, nlp=None):
        root = util.get_module_path(cls)
        filenames = {name: root / filename for name, filename in cls.resources}
        if LANG in cls.lex_attr_getters:
            lang = cls.lex_attr_getters[LANG](None)
            if lang in util.registry.lookups:
                filenames.update(util.registry.lookups.get(lang))
        lookups = Lookups()
        for name, filename in filenames.items():
            data = util.load_language_data(filename)
            lookups.add_table(name, data)
        return lookups

    @classmethod
    def create_vocab(cls, nlp=None):
        lookups = cls.create_lookups(nlp)
        lemmatizer = cls.create_lemmatizer(nlp, lookups=lookups)
        lex_attr_getters = dict(cls.lex_attr_getters)
        # This is messy, but it's the minimal working fix to Issue #639.
        lex_attr_getters[IS_STOP] = functools.partial(is_stop, stops=cls.stop_words)
        vocab = Vocab(
            lex_attr_getters=lex_attr_getters,
            tag_map=cls.tag_map,
            lemmatizer=lemmatizer,
            lookups=lookups,
        )
        vocab.lex_attr_getters[NORM] = util.add_lookups(
            vocab.lex_attr_getters.get(NORM, LEX_ATTRS[NORM]),
            BASE_NORMS,
            vocab.lookups.get_table("lexeme_norm"),
        )
        for tag_str, exc in cls.morph_rules.items():
            for orth_str, attrs in exc.items():
                vocab.morphology.add_special_case(tag_str, orth_str, attrs)
        return vocab

    @classmethod
    def create_tokenizer(cls, nlp=None):
        rules = cls.tokenizer_exceptions
        token_match = cls.token_match
        prefix_search = (
            util.compile_prefix_regex(cls.prefixes).search if cls.prefixes else None
        )
        suffix_search = (
            util.compile_suffix_regex(cls.suffixes).search if cls.suffixes else None
        )
        infix_finditer = (
            util.compile_infix_regex(cls.infixes).finditer if cls.infixes else None
        )
        vocab = nlp.vocab if nlp is not None else cls.create_vocab(nlp)
        return Tokenizer(
            vocab,
            rules=rules,
            prefix_search=prefix_search,
            suffix_search=suffix_search,
            infix_finditer=infix_finditer,
            token_match=token_match,
        )

    pipe_names = ["tagger", "parser", "ner"]
    token_match = TOKEN_MATCH
    prefixes = tuple(TOKENIZER_PREFIXES)
    suffixes = tuple(TOKENIZER_SUFFIXES)
    infixes = tuple(TOKENIZER_INFIXES)
    tag_map = dict(TAG_MAP)
    tokenizer_exceptions = {}
    stop_words = set()
    morph_rules = {}
    lex_attr_getters = LEX_ATTRS
    syntax_iterators = {}
    resources = {}
    writing_system = {"direction": "ltr", "has_case": True, "has_letters": True}
    single_orth_variants = []
    paired_orth_variants = []


class Language(object):
    """A text-processing pipeline. Usually you'll load this once per process,
    and pass the instance around your application.

    Defaults (class): Settings, data and factory methods for creating the `nlp`
        object and processing pipeline.
    lang (unicode): Two-letter language ID, i.e. ISO code.

    DOCS: https://spacy.io/api/language
    """

    Defaults = BaseDefaults
    lang = None

    factories = {"tokenizer": lambda nlp: nlp.Defaults.create_tokenizer(nlp)}

    def __init__(
        self,
        vocab=True,
        make_doc=True,
        max_length=10 ** 6,
        meta={},
        config=None,
        **kwargs,
    ):
        """Initialise a Language object.

        vocab (Vocab): A `Vocab` object. If `True`, a vocab is created via
            `Language.Defaults.create_vocab`.
        make_doc (callable): A function that takes text and returns a `Doc`
            object. Usually a `Tokenizer`.
        meta (dict): Custom meta data for the Language class. Is written to by
            models to add model meta data.
        config (Config): Configuration data for creating the pipeline components.
        max_length (int) :
            Maximum number of characters in a single text. The current v2 models
            may run out memory on extremely long texts, due to large internal
            allocations. You should segment these texts into meaningful units,
            e.g. paragraphs, subsections etc, before passing them to spaCy.
            Default maximum length is 1,000,000 characters (1mb). As a rule of
            thumb, if all pipeline components are enabled, spaCy's default
            models currently requires roughly 1GB of temporary memory per
            100,000 characters in one text.
        RETURNS (Language): The newly constructed object.
        """
        user_factories = util.registry.factories.get_all()
        self.factories.update(user_factories)
        self._meta = dict(meta)
        self._config = config
        if not self._config:
            self._config = Config()
        self._path = None
        if vocab is True:
            factory = self.Defaults.create_vocab
            vocab = factory(self, **meta.get("vocab", {}))
            if vocab.vectors.name is None:
                vocab.vectors.name = meta.get("vectors", {}).get("name")
        else:
            if (self.lang and vocab.lang) and (self.lang != vocab.lang):
                raise ValueError(Errors.E150.format(nlp=self.lang, vocab=vocab.lang))
        self.vocab = vocab
        if make_doc is True:
            factory = self.Defaults.create_tokenizer
            make_doc = factory(self, **meta.get("tokenizer", {}))
        self.tokenizer = make_doc
        self.pipeline = []
        self.max_length = max_length
        self._optimizer = None

    @property
    def path(self):
        return self._path

    @property
    def meta(self):
        if self.vocab.lang:
            self._meta.setdefault("lang", self.vocab.lang)
        else:
            self._meta.setdefault("lang", self.lang)
        self._meta.setdefault("name", "model")
        self._meta.setdefault("version", "0.0.0")
        self._meta.setdefault("spacy_version", f">={about.__version__}")
        self._meta.setdefault("description", "")
        self._meta.setdefault("author", "")
        self._meta.setdefault("email", "")
        self._meta.setdefault("url", "")
        self._meta.setdefault("license", "")
        self._meta["vectors"] = {
            "width": self.vocab.vectors_length,
            "vectors": len(self.vocab.vectors),
            "keys": self.vocab.vectors.n_keys,
            "name": self.vocab.vectors.name,
        }
        self._meta["pipeline"] = self.pipe_names
        self._meta["factories"] = self.pipe_factories
        self._meta["labels"] = self.pipe_labels
        return self._meta

    @meta.setter
    def meta(self, value):
        self._meta = value

    @property
    def config(self):
        return self._config

    # Conveniences to access pipeline components
    # Shouldn't be used anymore!
    @property
    def tensorizer(self):
        return self.get_pipe("tensorizer")

    @property
    def tagger(self):
        return self.get_pipe("tagger")

    @property
    def parser(self):
        return self.get_pipe("parser")

    @property
    def entity(self):
        return self.get_pipe("ner")

    @property
    def linker(self):
        return self.get_pipe("entity_linker")

    @property
    def senter(self):
        return self.get_pipe("senter")

    @property
    def matcher(self):
        return self.get_pipe("matcher")

    @property
    def pipe_names(self):
        """Get names of available pipeline components.

        RETURNS (list): List of component name strings, in order.
        """
        return [pipe_name for pipe_name, _ in self.pipeline]

    @property
    def pipe_factories(self):
        """Get the component factories for the available pipeline components.

        RETURNS (dict): Factory names, keyed by component names.
        """
        factories = {}
        for pipe_name, pipe in self.pipeline:
            factories[pipe_name] = getattr(pipe, "factory", pipe_name)
        return factories

    @property
    def pipe_labels(self):
        """Get the labels set by the pipeline components, if available (if
        the component exposes a labels property).

        RETURNS (dict): Labels keyed by component name.
        """
        labels = {}
        for name, pipe in self.pipeline:
            if hasattr(pipe, "labels"):
                labels[name] = list(pipe.labels)
        return labels

    def get_pipe(self, name):
        """Get a pipeline component for a given component name.

        name (unicode): Name of pipeline component to get.
        RETURNS (callable): The pipeline component.

        DOCS: https://spacy.io/api/language#get_pipe
        """
        for pipe_name, component in self.pipeline:
            if pipe_name == name:
                return component
        raise KeyError(Errors.E001.format(name=name, opts=self.pipe_names))

    def create_pipe(self, name, config=dict()):
        """Create a pipeline component from a factory.

        name (unicode): Factory name to look up in `Language.factories`.
        config (dict): Configuration parameters to initialise component.
        RETURNS (callable): Pipeline component.

        DOCS: https://spacy.io/api/language#create_pipe
        """
        if name not in self.factories:
            if name == "sbd":
                raise KeyError(Errors.E108.format(name=name))
            else:
                raise KeyError(Errors.E002.format(name=name))
        factory = self.factories[name]

        # transform the model's config to an actual Model
        factory_cfg = dict(config)

        # check whether we have a proper model config, or load a default one
        if "model" in factory_cfg and not isinstance(factory_cfg["model"], dict):
            warnings.warn(Warnings.W099.format(type=type(factory_cfg["model"]), pipe=name))

        # refer to the model configuration in the cfg settings for this component
        if "model" in factory_cfg:
            self.config[name] = {"model": factory_cfg["model"]}

        # create all objects in the config
        factory_cfg = registry.make_from_config({"config": factory_cfg}, validate=True)["config"]
        model = factory_cfg.get("model", None)
        if model is not None:
            del factory_cfg["model"]
        return factory(self, model, **factory_cfg)

    def add_pipe(
        self, component, name=None, before=None, after=None, first=None, last=None
    ):
        """Add a component to the processing pipeline. Valid components are
        callables that take a `Doc` object, modify it and return it. Only one
        of before/after/first/last can be set. Default behaviour is "last".

        component (callable): The pipeline component.
        name (unicode): Name of pipeline component. Overwrites existing
            component.name attribute if available. If no name is set and
            the component exposes no name attribute, component.__name__ is
            used. An error is raised if a name already exists in the pipeline.
        before (unicode): Component name to insert component directly before.
        after (unicode): Component name to insert component directly after.
        first (bool): Insert component first / not first in the pipeline.
        last (bool): Insert component last / not last in the pipeline.

        DOCS: https://spacy.io/api/language#add_pipe
        """
        if not hasattr(component, "__call__"):
            msg = Errors.E003.format(component=repr(component), name=name)
            if isinstance(component, str) and component in self.factories:
                msg += Errors.E004.format(component=component)
            raise ValueError(msg)
        if name is None:
            name = util.get_component_name(component)
        if name in self.pipe_names:
            raise ValueError(Errors.E007.format(name=name, opts=self.pipe_names))
        if sum([bool(before), bool(after), bool(first), bool(last)]) >= 2:
            raise ValueError(Errors.E006)
        pipe_index = 0
        pipe = (name, component)
        if last or not any([first, before, after]):
            pipe_index = len(self.pipeline)
            self.pipeline.append(pipe)
        elif first:
            self.pipeline.insert(0, pipe)
        elif before and before in self.pipe_names:
            pipe_index = self.pipe_names.index(before)
            self.pipeline.insert(self.pipe_names.index(before), pipe)
        elif after and after in self.pipe_names:
            pipe_index = self.pipe_names.index(after) + 1
            self.pipeline.insert(self.pipe_names.index(after) + 1, pipe)
        else:
            raise ValueError(
                Errors.E001.format(name=before or after, opts=self.pipe_names)
            )
        if ENABLE_PIPELINE_ANALYSIS:
            analyze_pipes(self.pipeline, name, component, pipe_index)

    def has_pipe(self, name):
        """Check if a component name is present in the pipeline. Equivalent to
        `name in nlp.pipe_names`.

        name (unicode): Name of the component.
        RETURNS (bool): Whether a component of the name exists in the pipeline.

        DOCS: https://spacy.io/api/language#has_pipe
        """
        return name in self.pipe_names

    def replace_pipe(self, name, component):
        """Replace a component in the pipeline.

        name (unicode): Name of the component to replace.
        component (callable): Pipeline component.

        DOCS: https://spacy.io/api/language#replace_pipe
        """
        if name not in self.pipe_names:
            raise ValueError(Errors.E001.format(name=name, opts=self.pipe_names))
        if not hasattr(component, "__call__"):
            msg = Errors.E003.format(component=repr(component), name=name)
            if isinstance(component, str) and component in self.factories:
                msg += Errors.E135.format(name=name)
            raise ValueError(msg)
        self.pipeline[self.pipe_names.index(name)] = (name, component)
        if ENABLE_PIPELINE_ANALYSIS:
            analyze_all_pipes(self.pipeline)

    def rename_pipe(self, old_name, new_name):
        """Rename a pipeline component.

        old_name (unicode): Name of the component to rename.
        new_name (unicode): New name of the component.

        DOCS: https://spacy.io/api/language#rename_pipe
        """
        if old_name not in self.pipe_names:
            raise ValueError(Errors.E001.format(name=old_name, opts=self.pipe_names))
        if new_name in self.pipe_names:
            raise ValueError(Errors.E007.format(name=new_name, opts=self.pipe_names))
        i = self.pipe_names.index(old_name)
        self.pipeline[i] = (new_name, self.pipeline[i][1])

    def remove_pipe(self, name):
        """Remove a component from the pipeline.

        name (unicode): Name of the component to remove.
        RETURNS (tuple): A `(name, component)` tuple of the removed component.

        DOCS: https://spacy.io/api/language#remove_pipe
        """
        if name not in self.pipe_names:
            raise ValueError(Errors.E001.format(name=name, opts=self.pipe_names))
        removed = self.pipeline.pop(self.pipe_names.index(name))
        if ENABLE_PIPELINE_ANALYSIS:
            analyze_all_pipes(self.pipeline)
        return removed

    def __call__(self, text, disable=[], component_cfg=None):
        """Apply the pipeline to some text. The text can span multiple sentences,
        and can contain arbitrary whitespace. Alignment into the original string
        is preserved.

        text (unicode): The text to be processed.
        disable (list): Names of the pipeline components to disable.
        component_cfg (dict): An optional dictionary with extra keyword arguments
            for specific components.
        RETURNS (Doc): A container for accessing the annotations.

        DOCS: https://spacy.io/api/language#call
        """
        if len(text) > self.max_length:
            raise ValueError(
                Errors.E088.format(length=len(text), max_length=self.max_length)
            )
        doc = self.make_doc(text)
        if component_cfg is None:
            component_cfg = {}
        for name, proc in self.pipeline:
            if name in disable:
                continue
            if not hasattr(proc, "__call__"):
                raise ValueError(Errors.E003.format(component=type(proc), name=name))
            try:
                doc = proc(doc, **component_cfg.get(name, {}))
            except KeyError:
                raise ValueError(Errors.E109.format(name=name))
            if doc is None:
                raise ValueError(Errors.E005.format(name=name))
        return doc

    def disable_pipes(self, *names):
        """Disable one or more pipeline components. If used as a context
        manager, the pipeline will be restored to the initial state at the end
        of the block. Otherwise, a DisabledPipes object is returned, that has
        a `.restore()` method you can use to undo your changes.

        This method has been deprecated since 3.0
        """
        warnings.warn(Warnings.W096, DeprecationWarning)
        if len(names) == 1 and isinstance(names[0], (list, tuple)):
            names = names[0]  # support list of names instead of spread
        return DisabledPipes(self, names)

    def select_pipes(self, disable=None, enable=None):
        """Disable one or more pipeline components. If used as a context
        manager, the pipeline will be restored to the initial state at the end
        of the block. Otherwise, a DisabledPipes object is returned, that has
        a `.restore()` method you can use to undo your changes.

        disable (str or iterable): The name(s) of the pipes to disable
        enable (str or iterable): The name(s) of the pipes to enable - all others will be disabled

        DOCS: https://spacy.io/api/language#select_pipes
        """
        if enable is None and disable is None:
            raise ValueError(Errors.E991)
        if disable is not None and isinstance(disable, str):
            disable = [disable]
        if enable is not None:
            if isinstance(enable, str):
                enable = [enable]
            to_disable = [pipe for pipe in self.pipe_names if pipe not in enable]
            # raise an error if the enable and disable keywords are not consistent
            if disable is not None and disable != to_disable:
                raise ValueError(
                    Errors.E992.format(
                        enable=enable, disable=disable, names=self.pipe_names
                    )
                )
            disable = to_disable
        return DisabledPipes(self, disable)

    def make_doc(self, text):
        return self.tokenizer(text)

    def update(self, examples, dummy=None, *, drop=0.0, sgd=None, losses=None, component_cfg=None):
        """Update the models in the pipeline.

        examples (iterable): A batch of `Example` or `Doc` objects.
        dummy: Should not be set - serves to catch backwards-incompatible scripts.
        drop (float): The dropout rate.
        sgd (callable): An optimizer.
        losses (dict): Dictionary to update with the loss, keyed by component.
        component_cfg (dict): Config parameters for specific pipeline
            components, keyed by component name.

        DOCS: https://spacy.io/api/language#update
        """
        if dummy is not None:
            raise ValueError(Errors.E989)

        if len(examples) == 0:
            return
        examples = Example.to_example_objects(examples, make_doc=self.make_doc)

        if sgd is None:
            if self._optimizer is None:
                self._optimizer = create_default_optimizer()
            sgd = self._optimizer

        if component_cfg is None:
            component_cfg = {}
        # Determine whether component should set annotations. In theory I guess
        # we should do this by inspecting the meta? Or we could just always
        # say "yes"
        for name, proc in self.pipeline:
            component_cfg.setdefault(name, {})
            component_cfg[name].setdefault("drop", drop)
            component_cfg[name].setdefault("set_annotations", False)
        for name, proc in self.pipeline:
            if not hasattr(proc, "update"):
                continue
            proc.update(examples, sgd=None, losses=losses, **component_cfg[name])
        if sgd is not False:
            for name, proc in self.pipeline:
                if hasattr(proc, "model"):
                    proc.model.finish_update(sgd)

    def rehearse(self, examples, sgd=None, losses=None, config=None):
        """Make a "rehearsal" update to the models in the pipeline, to prevent
        forgetting. Rehearsal updates run an initial copy of the model over some
        data, and update the model so its current predictions are more like the
        initial ones. This is useful for keeping a pretrained model on-track,
        even if you're updating it with a smaller set of examples.

        examples (iterable): A batch of `Doc` objects.
        drop (float): The dropout rate.
        sgd (callable): An optimizer.
        RETURNS (dict): Results from the update.

        EXAMPLE:
            >>> raw_text_batches = minibatch(raw_texts)
            >>> for labelled_batch in minibatch(zip(train_docs, train_golds)):
            >>>     nlp.update(labelled_batch)
            >>>     raw_batch = [nlp.make_doc(text) for text in next(raw_text_batches)]
            >>>     nlp.rehearse(raw_batch)
        """
        # TODO: document
        if len(examples) == 0:
            return
        examples = Example.to_example_objects(examples, make_doc=self.make_doc)
        if sgd is None:
            if self._optimizer is None:
                self._optimizer = create_default_optimizer()
            sgd = self._optimizer
        pipes = list(self.pipeline)
        random.shuffle(pipes)
        if config is None:
            config = {}
        grads = {}

        def get_grads(W, dW, key=None):
            grads[key] = (W, dW)

        get_grads.learn_rate = sgd.learn_rate
        get_grads.b1 = sgd.b1
        get_grads.b2 = sgd.b2
        for name, proc in pipes:
            if not hasattr(proc, "rehearse"):
                continue
            grads = {}
            proc.rehearse(
                examples, sgd=get_grads, losses=losses, **config.get(name, {})
            )
        for key, (W, dW) in grads.items():
            sgd(W, dW, key=key)
        return losses

    def preprocess_gold(self, examples):
        """Can be called before training to pre-process gold data. By default,
        it handles nonprojectivity and adds missing tags to the tag map.

        examples (iterable): `Example` objects.
        YIELDS (tuple): `Example` objects.
        """
        for name, proc in self.pipeline:
            if hasattr(proc, "preprocess_gold"):
                examples = proc.preprocess_gold(examples)
        for ex in examples:
            yield ex

    def begin_training(self, get_examples=None, sgd=None, component_cfg=None, **cfg):
        """Allocate models, pre-process training data and acquire a trainer and
        optimizer. Used as a contextmanager.

        get_examples (function): Function returning example training data (TODO: document format change since 3.0)
        component_cfg (dict): Config parameters for specific components.
        **cfg: Config parameters.
        RETURNS: An optimizer.

        DOCS: https://spacy.io/api/language#begin_training
        """
        # TODO: throw warning when get_gold_tuples is provided instead of get_examples
        if get_examples is None:
            get_examples = lambda: []
        # Populate vocab
        else:
            for example in get_examples():
                for word in example.token_annotation.words:
                    _ = self.vocab[word]  # noqa: F841

        if cfg.get("device", -1) >= 0:
            util.use_gpu(cfg["device"])
            if self.vocab.vectors.data.shape[1] >= 1:
                ops = get_current_ops()
                self.vocab.vectors.data = ops.asarray(self.vocab.vectors.data)
        link_vectors_to_models(self.vocab)
        if sgd is None:
            sgd = create_default_optimizer()
        self._optimizer = sgd
        if component_cfg is None:
            component_cfg = {}
        for name, proc in self.pipeline:
            if hasattr(proc, "begin_training"):
                kwargs = component_cfg.get(name, {})
                kwargs.update(cfg)
                proc.begin_training(
                    get_examples, pipeline=self.pipeline, sgd=self._optimizer, **kwargs
                )
        self._link_components()
        return self._optimizer

    def resume_training(self, sgd=None, **cfg):
        """Continue training a pretrained model.

        Create and return an optimizer, and initialize "rehearsal" for any pipeline
        component that has a .rehearse() method. Rehearsal is used to prevent
        models from "forgetting" their initialised "knowledge". To perform
        rehearsal, collect samples of text you want the models to retain performance
        on, and call nlp.rehearse() with a batch of Doc objects.
        """
        if cfg.get("device", -1) >= 0:
            util.use_gpu(cfg["device"])
            ops = get_current_ops()
            if self.vocab.vectors.data.shape[1] >= 1:
                self.vocab.vectors.data = ops.asarray(self.vocab.vectors.data)
        link_vectors_to_models(self.vocab)
        if sgd is None:
            sgd = create_default_optimizer()
        self._optimizer = sgd
        for name, proc in self.pipeline:
            if hasattr(proc, "_rehearsal_model"):
                proc._rehearsal_model = deepcopy(proc.model)
        return self._optimizer

    def evaluate(
        self, examples, verbose=False, batch_size=256, scorer=None, component_cfg=None
    ):
        """Evaluate a model's pipeline components.

        examples (iterable): `Example` objects.
        verbose (bool): Print debugging information.
        batch_size (int): Batch size to use.
        scorer (Scorer): Optional `Scorer` to use. If not passed in, a new one
            will be created.
        component_cfg (dict): An optional dictionary with extra keyword
            arguments for specific components.
        RETURNS (Scorer): The scorer containing the evaluation results.

        DOCS: https://spacy.io/api/language#evaluate
        """
        examples = Example.to_example_objects(examples, make_doc=self.make_doc)
        if scorer is None:
            scorer = Scorer(pipeline=self.pipeline)
        if component_cfg is None:
            component_cfg = {}
        for name, pipe in self.pipeline:
            kwargs = component_cfg.get(name, {})
            kwargs.setdefault("batch_size", batch_size)
            if not hasattr(pipe, "pipe"):
                examples = _pipe(examples, pipe, kwargs)
            else:
                examples = pipe.pipe(examples, as_example=True, **kwargs)
        for ex in examples:
            if verbose:
                print(ex.doc)
            kwargs = component_cfg.get("scorer", {})
            kwargs.setdefault("verbose", verbose)
            scorer.score(ex, **kwargs)
        return scorer

    @contextmanager
    def use_params(self, params, **cfg):
        """Replace weights of models in the pipeline with those provided in the
        params dictionary. Can be used as a contextmanager, in which case,
        models go back to their original weights after the block.

        params (dict): A dictionary of parameters keyed by model ID.
        **cfg: Config parameters.

        EXAMPLE:
            >>> with nlp.use_params(optimizer.averages):
            >>>     nlp.to_disk('/tmp/checkpoint')
        """
        contexts = [
            pipe.use_params(params)
            for name, pipe in self.pipeline
            if hasattr(pipe, "use_params") and hasattr(pipe, "model")
        ]
        # TODO: Having trouble with contextlib
        # Workaround: these aren't actually context managers atm.
        for context in contexts:
            try:
                next(context)
            except StopIteration:
                pass
        yield
        for context in contexts:
            try:
                next(context)
            except StopIteration:
                pass

    def pipe(
        self,
        texts,
        as_tuples=False,
        n_threads=-1,
        batch_size=1000,
        disable=[],
        cleanup=False,
        component_cfg=None,
        n_process=1,
        as_example=False,
    ):
        """Process texts as a stream, and yield `Doc` objects in order.

        texts (iterator): A sequence of texts to process.
        as_tuples (bool): If set to True, inputs should be a sequence of
            (text, context) tuples. Output will then be a sequence of
            (doc, context) tuples. Defaults to False.
        batch_size (int): The number of texts to buffer.
        disable (list): Names of the pipeline components to disable.
        cleanup (bool): If True, unneeded strings are freed to control memory
            use. Experimental.
        component_cfg (dict): An optional dictionary with extra keyword
            arguments for specific components.
        n_process (int): Number of processors to process texts, only supported
            in Python3. If -1, set `multiprocessing.cpu_count()`.
        YIELDS (Doc): Documents in the order of the original text.

        DOCS: https://spacy.io/api/language#pipe
        """
<<<<<<< HEAD
        if is_python2 and n_process != 1:
            warnings.warn(Warnings.W023)
            n_process = 1
=======
>>>>>>> e6c4c1a5
        if n_threads != -1:
            warnings.warn(Warnings.W016, DeprecationWarning)
        if n_process == -1:
            n_process = mp.cpu_count()
        if as_tuples:
            text_context1, text_context2 = itertools.tee(texts)
            texts = (tc[0] for tc in text_context1)
            contexts = (tc[1] for tc in text_context2)
            docs = self.pipe(
                texts,
                batch_size=batch_size,
                disable=disable,
                n_process=n_process,
                component_cfg=component_cfg,
                as_example=as_example,
            )
            for doc, context in zip(docs, contexts):
                yield (doc, context)
            return
        if component_cfg is None:
            component_cfg = {}

        pipes = (
            []
        )  # contains functools.partial objects to easily create multiprocess worker.
        for name, proc in self.pipeline:
            if name in disable:
                continue
            kwargs = component_cfg.get(name, {})
            # Allow component_cfg to overwrite the top-level kwargs.
            kwargs.setdefault("batch_size", batch_size)
            if hasattr(proc, "pipe"):
                f = functools.partial(proc.pipe, **kwargs)
            else:
                # Apply the function, but yield the doc
                f = functools.partial(_pipe, proc=proc, kwargs=kwargs)
            pipes.append(f)

        if n_process != 1:
            docs = self._multiprocessing_pipe(texts, pipes, n_process, batch_size)
        else:
            # if n_process == 1, no processes are forked.
            docs = (self.make_doc(text) for text in texts)
            for pipe in pipes:
                docs = pipe(docs)

        # Track weakrefs of "recent" documents, so that we can see when they
        # expire from memory. When they do, we know we don't need old strings.
        # This way, we avoid maintaining an unbounded growth in string entries
        # in the string store.
        recent_refs = weakref.WeakSet()
        old_refs = weakref.WeakSet()
        # Keep track of the original string data, so that if we flush old strings,
        # we can recover the original ones. However, we only want to do this if we're
        # really adding strings, to save up-front costs.
        original_strings_data = None
        nr_seen = 0
        for doc in docs:
            yield doc
            if cleanup:
                recent_refs.add(doc)
                if nr_seen < 10000:
                    old_refs.add(doc)
                    nr_seen += 1
                elif len(old_refs) == 0:
                    old_refs, recent_refs = recent_refs, old_refs
                    if original_strings_data is None:
                        original_strings_data = list(self.vocab.strings)
                    else:
                        keys, strings = self.vocab.strings._cleanup_stale_strings(
                            original_strings_data
                        )
                        self.vocab._reset_cache(keys, strings)
                        self.tokenizer._reset_cache(keys)
                    nr_seen = 0

    def _multiprocessing_pipe(self, texts, pipes, n_process, batch_size):
        # raw_texts is used later to stop iteration.
        texts, raw_texts = itertools.tee(texts)
        # for sending texts to worker
        texts_q = [mp.Queue() for _ in range(n_process)]
        # for receiving byte-encoded docs from worker
        bytedocs_recv_ch, bytedocs_send_ch = zip(
            *[mp.Pipe(False) for _ in range(n_process)]
        )

        batch_texts = util.minibatch(texts, batch_size)
        # Sender sends texts to the workers.
        # This is necessary to properly handle infinite length of texts.
        # (In this case, all data cannot be sent to the workers at once)
        sender = _Sender(batch_texts, texts_q, chunk_size=n_process)
        # send twice to make process busy
        sender.send()
        sender.send()

        procs = [
            mp.Process(
                target=_apply_pipes,
                args=(self.make_doc, pipes, rch, sch, Underscore.get_state()),
            )
            for rch, sch in zip(texts_q, bytedocs_send_ch)
        ]
        for proc in procs:
            proc.start()

        # Cycle channels not to break the order of docs.
        # The received object is a batch of byte-encoded docs, so flatten them with chain.from_iterable.
        byte_docs = chain.from_iterable(recv.recv() for recv in cycle(bytedocs_recv_ch))
        docs = (Doc(self.vocab).from_bytes(byte_doc) for byte_doc in byte_docs)
        try:
            for i, (_, doc) in enumerate(zip(raw_texts, docs), 1):
                yield doc
                if i % batch_size == 0:
                    # tell `sender` that one batch was consumed.
                    sender.step()
        finally:
            for proc in procs:
                proc.terminate()

    def _link_components(self):
        """Register 'listeners' within pipeline components, to allow them to
        effectively share weights.
        """
        for i, (name1, proc1) in enumerate(self.pipeline):
            if hasattr(proc1, "find_listeners"):
                for name2, proc2 in self.pipeline[i:]:
                    if hasattr(proc2, "model"):
                        proc1.find_listeners(proc2.model)

    def to_disk(self, path, exclude=tuple(), disable=None):
        """Save the current state to a directory.  If a model is loaded, this
        will include the model.

        path (unicode or Path): Path to a directory, which will be created if
            it doesn't exist.
        exclude (list): Names of components or serialization fields to exclude.

        DOCS: https://spacy.io/api/language#to_disk
        """
        if disable is not None:
            warnings.warn(Warnings.W014, DeprecationWarning)
            exclude = disable
        path = util.ensure_path(path)
        serializers = {}
        serializers["tokenizer"] = lambda p: self.tokenizer.to_disk(
            p, exclude=["vocab"]
        )
        serializers["meta.json"] = lambda p: p.open("w").write(
            srsly.json_dumps(self.meta)
        )
        serializers["config.cfg"] = lambda p: self.config.to_disk(p)
        for name, proc in self.pipeline:
            if not hasattr(proc, "name"):
                continue
            if name in exclude:
                continue
            if not hasattr(proc, "to_disk"):
                continue
            serializers[name] = lambda p, proc=proc: proc.to_disk(p, exclude=["vocab"])
        serializers["vocab"] = lambda p: self.vocab.to_disk(p)
        util.to_disk(path, serializers, exclude)

    def from_disk(self, path, exclude=tuple(), disable=None):
        """Loads state from a directory. Modifies the object in place and
        returns it. If the saved `Language` object contains a model, the
        model will be loaded.

        path (unicode or Path): A path to a directory.
        exclude (list): Names of components or serialization fields to exclude.
        RETURNS (Language): The modified `Language` object.

        DOCS: https://spacy.io/api/language#from_disk
        """
        if disable is not None:
            warnings.warn(Warnings.W014, DeprecationWarning)
            exclude = disable
        path = util.ensure_path(path)
        deserializers = {}
        if Path(path / "config.cfg").exists():
            deserializers["config.cfg"] = lambda p: self.config.from_disk(p)
        deserializers["meta.json"] = lambda p: self.meta.update(srsly.read_json(p))
        deserializers["vocab"] = lambda p: self.vocab.from_disk(
            p
        ) and _fix_pretrained_vectors_name(self)
        deserializers["tokenizer"] = lambda p: self.tokenizer.from_disk(
            p, exclude=["vocab"]
        )
        for name, proc in self.pipeline:
            if name in exclude:
                continue
            if not hasattr(proc, "from_disk"):
                continue
            deserializers[name] = lambda p, proc=proc: proc.from_disk(
                p, exclude=["vocab"]
            )
        if not (path / "vocab").exists() and "vocab" not in exclude:
            # Convert to list here in case exclude is (default) tuple
            exclude = list(exclude) + ["vocab"]
        util.from_disk(path, deserializers, exclude)
        self._path = path
        self._link_components()
        return self

    def to_bytes(self, exclude=tuple(), disable=None, **kwargs):
        """Serialize the current state to a binary string.

        exclude (list): Names of components or serialization fields to exclude.
        RETURNS (bytes): The serialized form of the `Language` object.

        DOCS: https://spacy.io/api/language#to_bytes
        """
        if disable is not None:
            warnings.warn(Warnings.W014, DeprecationWarning)
            exclude = disable
        serializers = {}
        serializers["vocab"] = lambda: self.vocab.to_bytes()
        serializers["tokenizer"] = lambda: self.tokenizer.to_bytes(exclude=["vocab"])
<<<<<<< HEAD
        serializers["meta.json"] = lambda: srsly.json_dumps(
            OrderedDict(sorted(self.meta.items()))
        )
=======
        serializers["meta.json"] = lambda: srsly.json_dumps(self.meta)
        serializers["config.cfg"] = lambda: self.config.to_bytes()
>>>>>>> e6c4c1a5
        for name, proc in self.pipeline:
            if name in exclude:
                continue
            if not hasattr(proc, "to_bytes"):
                continue
            serializers[name] = lambda proc=proc: proc.to_bytes(exclude=["vocab"])
        exclude = util.get_serialization_exclude(serializers, exclude, kwargs)
        return util.to_bytes(serializers, exclude)

    def from_bytes(self, bytes_data, exclude=tuple(), disable=None, **kwargs):
        """Load state from a binary string.

        bytes_data (bytes): The data to load from.
        exclude (list): Names of components or serialization fields to exclude.
        RETURNS (Language): The `Language` object.

        DOCS: https://spacy.io/api/language#from_bytes
        """
        if disable is not None:
            warnings.warn(Warnings.W014, DeprecationWarning)
            exclude = disable
        deserializers = {}
        deserializers["config.cfg"] = lambda b: self.config.from_bytes(b)
        deserializers["meta.json"] = lambda b: self.meta.update(srsly.json_loads(b))
        deserializers["vocab"] = lambda b: self.vocab.from_bytes(
            b
        ) and _fix_pretrained_vectors_name(self)
        deserializers["tokenizer"] = lambda b: self.tokenizer.from_bytes(
            b, exclude=["vocab"]
        )
        for name, proc in self.pipeline:
            if name in exclude:
                continue
            if not hasattr(proc, "from_bytes"):
                continue
            deserializers[name] = lambda b, proc=proc: proc.from_bytes(
                b, exclude=["vocab"]
            )
        exclude = util.get_serialization_exclude(deserializers, exclude, kwargs)
        util.from_bytes(bytes_data, deserializers, exclude)
        self._link_components()
        return self


class component(object):
    """Decorator for pipeline components. Can decorate both function components
    and class components and will automatically register components in the
    Language.factories. If the component is a class and needs access to the
    nlp object or config parameters, it can expose a from_nlp classmethod
    that takes the nlp & model objects and **cfg arguments, and returns the
    initialized component.
    """

    # NB: This decorator needs to live here, because it needs to write to
    # Language.factories. All other solutions would cause circular import.

    def __init__(
        self,
        name=None,
        assigns=tuple(),
        requires=tuple(),
        retokenizes=False,
        default_model=lambda: None,
    ):
        """Decorate a pipeline component.

        name (unicode): Default component and factory name.
        assigns (list): Attributes assigned by component, e.g. `["token.pos"]`.
        requires (list): Attributes required by component, e.g. `["token.dep"]`.
        retokenizes (bool): Whether the component changes the tokenization.
        """
        self.name = name
        self.assigns = validate_attrs(assigns)
        self.requires = validate_attrs(requires)
        self.retokenizes = retokenizes
        self.default_model = default_model

    def __call__(self, *args, **kwargs):
        obj = args[0]
        args = args[1:]
        factory_name = self.name or util.get_component_name(obj)
        obj.name = factory_name
        obj.factory = factory_name
        obj.assigns = self.assigns
        obj.requires = self.requires
        obj.retokenizes = self.retokenizes

        def factory(nlp, model, **cfg):
            if model is None:
                model = self.default_model()
                warnings.warn(Warnings.W098.format(name=self.name))
            if model is None:
                warnings.warn(Warnings.W097.format(name=self.name))
            if hasattr(obj, "from_nlp"):
                return obj.from_nlp(nlp, model, **cfg)
            elif isinstance(obj, type):
                return obj()
            return obj

        Language.factories[obj.factory] = factory
        return obj


def _fix_pretrained_vectors_name(nlp):
    # TODO: Replace this once we handle vectors consistently as static
    # data
    if "vectors" in nlp.meta and nlp.meta["vectors"].get("name"):
        nlp.vocab.vectors.name = nlp.meta["vectors"]["name"]
    elif not nlp.vocab.vectors.size:
        nlp.vocab.vectors.name = None
    elif "name" in nlp.meta and "lang" in nlp.meta:
        vectors_name = f"{nlp.meta['lang']}_{nlp.meta['name']}.vectors"
        nlp.vocab.vectors.name = vectors_name
    else:
        raise ValueError(Errors.E092)
    if nlp.vocab.vectors.size != 0:
        link_vectors_to_models(nlp.vocab, skip_rank=True)
    for name, proc in nlp.pipeline:
        if not hasattr(proc, "cfg"):
            continue
        proc.cfg.setdefault("deprecation_fixes", {})
        proc.cfg["deprecation_fixes"]["vectors_name"] = nlp.vocab.vectors.name


class DisabledPipes(list):
    """Manager for temporary pipeline disabling."""

    def __init__(self, nlp, names):
        self.nlp = nlp
        self.names = names
        # Important! Not deep copy -- we just want the container (but we also
        # want to support people providing arbitrarily typed nlp.pipeline
        # objects.)
        self.original_pipeline = copy(nlp.pipeline)
        list.__init__(self)
        self.extend(nlp.remove_pipe(name) for name in names)

    def __enter__(self):
        return self

    def __exit__(self, *args):
        self.restore()

    def restore(self):
        """Restore the pipeline to its state when DisabledPipes was created."""
        current, self.nlp.pipeline = self.nlp.pipeline, self.original_pipeline
        unexpected = [name for name, pipe in current if not self.nlp.has_pipe(name)]
        if unexpected:
            # Don't change the pipeline if we're raising an error.
            self.nlp.pipeline = current
            raise ValueError(Errors.E008.format(names=unexpected))
        self[:] = []


def _pipe(examples, proc, kwargs):
    # We added some args for pipe that __call__ doesn't expect.
    kwargs = dict(kwargs)
    for arg in ["n_threads", "batch_size"]:
        if arg in kwargs:
            kwargs.pop(arg)
    for ex in examples:
        ex = proc(ex, **kwargs)
        yield ex


def _apply_pipes(make_doc, pipes, receiver, sender, underscore_state):
    """Worker for Language.pipe

    receiver (multiprocessing.Connection): Pipe to receive text. Usually
        created by `multiprocessing.Pipe()`
    sender (multiprocessing.Connection): Pipe to send doc. Usually created by
        `multiprocessing.Pipe()`
    underscore_state (tuple): The data in the Underscore class of the parent
    """
    Underscore.load_state(underscore_state)
    while True:
        texts = receiver.get()
        docs = (make_doc(text) for text in texts)
        for pipe in pipes:
            docs = pipe(docs)
        # Connection does not accept unpickable objects, so send list.
        sender.send([doc.to_bytes() for doc in docs])


class _Sender:
    """Util for sending data to multiprocessing workers in Language.pipe"""

    def __init__(self, data, queues, chunk_size):
        self.data = iter(data)
        self.queues = iter(cycle(queues))
        self.chunk_size = chunk_size
        self.count = 0

    def send(self):
        """Send chunk_size items from self.data to channels."""
        for item, q in itertools.islice(
            zip(self.data, cycle(self.queues)), self.chunk_size
        ):
            # cycle channels so that distribute the texts evenly
            q.put(item)

    def step(self):
        """Tell sender that comsumed one item.

        Data is sent to the workers after every chunk_size calls."""
        self.count += 1
        if self.count >= self.chunk_size:
            self.count = 0
            self.send()<|MERGE_RESOLUTION|>--- conflicted
+++ resolved
@@ -1,13 +1,5 @@
 import random
 import itertools
-<<<<<<< HEAD
-import warnings
-
-from thinc.extra import load_nlp
-
-from spacy.util import minibatch
-=======
->>>>>>> e6c4c1a5
 import weakref
 import functools
 from contextlib import contextmanager
@@ -28,13 +20,8 @@
 from .analysis import analyze_pipes, analyze_all_pipes, validate_attrs
 from .gold import Example
 from .scorer import Scorer
-<<<<<<< HEAD
-from ._ml import link_vectors_to_models, create_default_optimizer
+from .util import link_vectors_to_models, create_default_optimizer, registry
 from .attrs import IS_STOP, LANG, NORM
-=======
-from .util import link_vectors_to_models, create_default_optimizer, registry
-from .attrs import IS_STOP, LANG
->>>>>>> e6c4c1a5
 from .lang.punctuation import TOKENIZER_PREFIXES, TOKENIZER_SUFFIXES
 from .lang.punctuation import TOKENIZER_INFIXES
 from .lang.tokenizer_exceptions import TOKEN_MATCH
@@ -336,14 +323,18 @@
 
         # check whether we have a proper model config, or load a default one
         if "model" in factory_cfg and not isinstance(factory_cfg["model"], dict):
-            warnings.warn(Warnings.W099.format(type=type(factory_cfg["model"]), pipe=name))
+            warnings.warn(
+                Warnings.W099.format(type=type(factory_cfg["model"]), pipe=name)
+            )
 
         # refer to the model configuration in the cfg settings for this component
         if "model" in factory_cfg:
             self.config[name] = {"model": factory_cfg["model"]}
 
         # create all objects in the config
-        factory_cfg = registry.make_from_config({"config": factory_cfg}, validate=True)["config"]
+        factory_cfg = registry.make_from_config({"config": factory_cfg}, validate=True)[
+            "config"
+        ]
         model = factory_cfg.get("model", None)
         if model is not None:
             del factory_cfg["model"]
@@ -537,7 +528,16 @@
     def make_doc(self, text):
         return self.tokenizer(text)
 
-    def update(self, examples, dummy=None, *, drop=0.0, sgd=None, losses=None, component_cfg=None):
+    def update(
+        self,
+        examples,
+        dummy=None,
+        *,
+        drop=0.0,
+        sgd=None,
+        losses=None,
+        component_cfg=None,
+    ):
         """Update the models in the pipeline.
 
         examples (iterable): A batch of `Example` or `Doc` objects.
@@ -805,12 +805,6 @@
 
         DOCS: https://spacy.io/api/language#pipe
         """
-<<<<<<< HEAD
-        if is_python2 and n_process != 1:
-            warnings.warn(Warnings.W023)
-            n_process = 1
-=======
->>>>>>> e6c4c1a5
         if n_threads != -1:
             warnings.warn(Warnings.W016, DeprecationWarning)
         if n_process == -1:
@@ -1028,14 +1022,8 @@
         serializers = {}
         serializers["vocab"] = lambda: self.vocab.to_bytes()
         serializers["tokenizer"] = lambda: self.tokenizer.to_bytes(exclude=["vocab"])
-<<<<<<< HEAD
-        serializers["meta.json"] = lambda: srsly.json_dumps(
-            OrderedDict(sorted(self.meta.items()))
-        )
-=======
         serializers["meta.json"] = lambda: srsly.json_dumps(self.meta)
         serializers["config.cfg"] = lambda: self.config.to_bytes()
->>>>>>> e6c4c1a5
         for name, proc in self.pipeline:
             if name in exclude:
                 continue
