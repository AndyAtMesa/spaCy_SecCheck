# cython: profile=True
# coding: utf8
from __future__ import unicode_literals, print_function

import re
import random
<<<<<<< HEAD
import itertools
=======
>>>>>>> 5b2741f7
import numpy
import tempfile
import shutil
from pathlib import Path
import srsly

from . import _align
from .syntax import nonproj
from .tokens import Doc
from .errors import Errors
from . import util
from .util import minibatch, itershuffle

from libc.stdio cimport FILE, fopen, fclose, fread, fwrite, feof, fseek


def tags_to_entities(tags):
    entities = []
    start = None
    for i, tag in enumerate(tags):
        if tag is None:
            continue
        if tag.startswith('O'):
            # TODO: We shouldn't be getting these malformed inputs. Fix this.
            if start is not None:
                start = None
            continue
        elif tag == '-':
            continue
        elif tag.startswith('I'):
            if start is None:
                raise ValueError(Errors.E067.format(tags=tags[:i+1]))
            continue
        if tag.startswith('U'):
            entities.append((tag[2:], i, i))
        elif tag.startswith('B'):
            start = i
        elif tag.startswith('L'):
            entities.append((tag[2:], start, i))
            start = None
        else:
            raise ValueError(Errors.E068.format(tag=tag))
    return entities


def merge_sents(sents):
    m_deps = [[], [], [], [], [], []]
    m_brackets = []
    i = 0
    for (ids, words, tags, heads, labels, ner), brackets in sents:
        m_deps[0].extend(id_ + i for id_ in ids)
        m_deps[1].extend(words)
        m_deps[2].extend(tags)
        m_deps[3].extend(head + i for head in heads)
        m_deps[4].extend(labels)
        m_deps[5].extend(ner)
        m_brackets.extend((b['first'] + i, b['last'] + i, b['label'])
                          for b in brackets)
        i += len(ids)
    return [(m_deps, m_brackets)]


punct_re = re.compile(r'\W')
def align(cand_words, gold_words):
    if cand_words == gold_words:
        alignment = numpy.arange(len(cand_words))
        return 0, alignment, alignment, {}, {}
    cand_words = [w.replace(' ', '').lower() for w in cand_words]
    gold_words = [w.replace(' ', '').lower() for w in gold_words]
    cost, i2j, j2i, matrix = _align.align(cand_words, gold_words)
    i2j_multi, j2i_multi = _align.multi_align(i2j, j2i, [len(w) for w in cand_words],
                                [len(w) for w in gold_words])
    for i, j in list(i2j_multi.items()):
        if i2j_multi.get(i+1) != j and i2j_multi.get(i-1) != j:
            i2j[i] = j
            i2j_multi.pop(i)
    for j, i in list(j2i_multi.items()):
        if j2i_multi.get(j+1) != i and j2i_multi.get(j-1) != i:
            j2i[j] = i
            j2i_multi.pop(j)
    return cost, i2j, j2i, i2j_multi, j2i_multi


class GoldCorpus(object):
    """An annotated corpus, using the JSON file format. Manages
    annotations for tagging, dependency parsing and NER."""
    def __init__(self, train, dev, gold_preproc=False, limit=None):
        """Create a GoldCorpus.

        train_path (unicode or Path): File or directory of training data.
        dev_path (unicode or Path): File or directory of development data.
        RETURNS (GoldCorpus): The newly created object.
        """
        self.limit = limit
        if isinstance(train, str) or isinstance(train, Path):
            train = self.read_tuples(self.walk_corpus(train))
            dev = self.read_tuples(self.walk_corpus(dev))

        # Write temp directory with one doc per file, so we can shuffle
        # and stream
        self.tmp_dir = Path(tempfile.mkdtemp())
        self.write_msgpack(self.tmp_dir / 'train', train, limit=self.limit)
        self.write_msgpack(self.tmp_dir / 'dev', dev, limit=self.limit)

    def __del__(self):
        shutil.rmtree(self.tmp_dir)

    @staticmethod
    def write_msgpack(directory, doc_tuples, limit=0):
        if not directory.exists():
            directory.mkdir()
        n = 0
        for i, doc_tuple in enumerate(doc_tuples):
            srsly.write_msgpack(directory / '{}.msg'.format(i), [doc_tuple])
            n += len(doc_tuple[1])
            if limit and n >= limit:
                break

    @staticmethod
    def walk_corpus(path):
        path = util.ensure_path(path)
        if not path.is_dir():
            return [path]
        paths = [path]
        locs = []
        seen = set()
        for path in paths:
            if str(path) in seen:
                continue
            seen.add(str(path))
            if path.parts[-1].startswith('.'):
                continue
            elif path.is_dir():
                paths.extend(path.iterdir())
            elif path.parts[-1].endswith('.json'):
                locs.append(path)
        return locs

    @staticmethod
    def read_tuples(locs, limit=0):
        i = 0
        for loc in locs:
            loc = util.ensure_path(loc)
            if loc.parts[-1].endswith('json'):
                gold_tuples = read_json_file(loc)
            elif loc.parts[-1].endswith('msg'):
                gold_tuples = srsly.read_msgpack(loc)
            else:
                msg = "Cannot read from file: %s. Supported formats: .json, .msg"
                raise ValueError(msg % loc)
            for item in gold_tuples:
                yield item
                i += len(item[1])
                if limit and i >= limit:
                    return

    @property
    def dev_tuples(self):
        locs = (self.tmp_dir / 'dev').iterdir()
        yield from self.read_tuples(locs, limit=self.limit)

    @property
    def train_tuples(self):
        locs = (self.tmp_dir / 'train').iterdir()
        yield from self.read_tuples(locs, limit=self.limit)

    def count_train(self):
        n = 0
        i = 0
        for raw_text, paragraph_tuples in self.train_tuples:
            for sent_tuples, brackets in paragraph_tuples:
                n += len(sent_tuples[1])
                if self.limit and i >= self.limit:
                    break
                i += 1
        return n

    def train_docs(self, nlp, gold_preproc=False, max_length=None,
                    noise_level=0.0):
        locs = list((self.tmp_dir / 'train').iterdir())
        random.shuffle(locs)
        train_tuples = self.read_tuples(locs, limit=self.limit)
        gold_docs = self.iter_gold_docs(nlp, train_tuples, gold_preproc,
                                        max_length=max_length,
                                        noise_level=noise_level,
                                        make_projective=True)
        yield from gold_docs

    def dev_docs(self, nlp, gold_preproc=False):
        gold_docs = self.iter_gold_docs(nlp, self.dev_tuples,
                                        gold_preproc=gold_preproc)
        yield from gold_docs

    @classmethod
    def iter_gold_docs(cls, nlp, tuples, gold_preproc, max_length=None,
                       noise_level=0.0, make_projective=False):
        for raw_text, paragraph_tuples in tuples:
            if gold_preproc:
                raw_text = None
            else:
                paragraph_tuples = merge_sents(paragraph_tuples)
            docs = cls._make_docs(nlp, raw_text, paragraph_tuples,
                                  gold_preproc, noise_level=noise_level)
            golds = cls._make_golds(docs, paragraph_tuples, make_projective)
            for doc, gold in zip(docs, golds):
                if (not max_length) or len(doc) < max_length:
                    yield doc, gold

    @classmethod
    def _make_docs(cls, nlp, raw_text, paragraph_tuples, gold_preproc,
                   noise_level=0.0):
        if raw_text is not None:
            raw_text = add_noise(raw_text, noise_level)
            return [nlp.make_doc(raw_text)]
        else:
            return [Doc(nlp.vocab,
                        words=add_noise(sent_tuples[1], noise_level))
                    for (sent_tuples, brackets) in paragraph_tuples]

    @classmethod
    def _make_golds(cls, docs, paragraph_tuples, make_projective):
        if len(docs) != len(paragraph_tuples):
            raise ValueError(Errors.E070.format(n_docs=len(docs),
                                                n_annots=len(paragraph_tuples)))
        if len(docs) == 1:
            return [GoldParse.from_annot_tuples(docs[0],
                                                paragraph_tuples[0][0],
                                                make_projective=make_projective)]
        else:
            return [GoldParse.from_annot_tuples(doc, sent_tuples,
                                                make_projective=make_projective)
                    for doc, (sent_tuples, brackets)
                    in zip(docs, paragraph_tuples)]


def add_noise(orig, noise_level):
    if random.random() >= noise_level:
        return orig
    elif type(orig) == list:
        corrupted = [_corrupt(word, noise_level) for word in orig]
        corrupted = [w for w in corrupted if w]
        return corrupted
    else:
        return ''.join(_corrupt(c, noise_level) for c in orig)


def _corrupt(c, noise_level):
    if random.random() >= noise_level:
        return c
    elif c == ' ':
        return '\n'
    elif c == '\n':
        return ' '
    elif c in ['.', "'", "!", "?", ',']:
        return ''
    else:
        return c.lower()


def read_json_object(json_corpus_section):
    """Take a list of JSON-formatted documents (e.g. from an already loaded
    training data file) and yield tuples in the GoldParse format.

    json_corpus_section (list): The data.
    YIELDS (tuple): The reformatted data.
    """
    for json_doc in json_corpus_section:
        tuple_doc = json_to_tuple(json_doc)
        for tuple_paragraph in tuple_doc:
            yield tuple_paragraph


def json_to_tuple(doc):
    """Convert an item in the JSON-formatted training data to the tuple format
    used by GoldParse.

    doc (dict): One entry in the training data.
    YIELDS (tuple): The reformatted data.
    """
    paragraphs = []
    for paragraph in doc['paragraphs']:
        sents = []
        for sent in paragraph['sentences']:
            words = []
            ids = []
            tags = []
            heads = []
            labels = []
            ner = []
            for i, token in enumerate(sent['tokens']):
                words.append(token['orth'])
                ids.append(i)
                tags.append(token.get('tag', '-'))
                heads.append(token.get('head', 0) + i)
                labels.append(token.get('dep', ''))
                # Ensure ROOT label is case-insensitive
                if labels[-1].lower() == 'root':
                    labels[-1] = 'ROOT'
                ner.append(token.get('ner', '-'))
            sents.append([
                [ids, words, tags, heads, labels, ner],
                sent.get('brackets', [])])
        if sents:
            yield [paragraph.get('raw', None), sents]


def read_json_file(loc, docs_filter=None, limit=None):
    loc = util.ensure_path(loc)
    if loc.is_dir():
        for filename in loc.iterdir():
            yield from read_json_file(loc / filename, limit=limit)
    else:
        for doc in _json_iterate(loc):
            if docs_filter is not None and not docs_filter(doc):
                continue
            for json_tuple in json_to_tuple(doc):
                yield json_tuple


def _json_iterate(loc):
    # We should've made these files jsonl...But since we didn't, parse out
    # the docs one-by-one to reduce memory usage.
    # It's okay to read in the whole file -- just don't parse it into JSON.
    cdef bytes py_raw
    loc = util.ensure_path(loc)
    with loc.open('rb') as file_:
        py_raw = file_.read()
    raw = <char*>py_raw
    cdef int square_depth = 0
    cdef int curly_depth = 0
    cdef int inside_string = 0
    cdef int escape = 0
    cdef int start = -1
    cdef char c
    cdef char quote = ord('"')
    cdef char backslash = ord('\\')
    cdef char open_square = ord('[')
    cdef char close_square = ord(']')
    cdef char open_curly = ord('{')
    cdef char close_curly = ord('}')
    for i in range(len(py_raw)):
        c = raw[i]
        if c == backslash:
            escape = True
            continue
        if escape:
            escape = False
            continue
        if c == quote:
            inside_string = not inside_string
            continue
        if inside_string:
            continue
        if c == open_square:
            square_depth += 1
        elif c == close_square:
            square_depth -= 1
        elif c == open_curly:
            if square_depth == 1 and curly_depth == 0:
                start = i
            curly_depth += 1
        elif c == close_curly:
            curly_depth -= 1
            if square_depth == 1 and curly_depth == 0:
                py_str = py_raw[start : i+1].decode('utf8')
                try:
                    yield srsly.json_loads(py_str)
                except Exception:
                    print(py_str)
                    raise
                start = -1


def iob_to_biluo(tags):
    out = []
    curr_label = None
    tags = list(tags)
    while tags:
        out.extend(_consume_os(tags))
        out.extend(_consume_ent(tags))
    return out


def _consume_os(tags):
    while tags and tags[0] == 'O':
        yield tags.pop(0)


def _consume_ent(tags):
    if not tags:
        return []
    tag = tags.pop(0)
    target_in = 'I' + tag[1:]
    target_last = 'L' + tag[1:]
    length = 1
    while tags and tags[0] in {target_in, target_last}:
        length += 1
        tags.pop(0)
    label = tag[2:]
    if length == 1:
        return ['U-' + label]
    else:
        start = 'B-' + label
        end = 'L-' + label
        middle = ['I-%s' % label for _ in range(1, length - 1)]
        return [start] + middle + [end]


cdef class GoldParse:
    """Collection for training annotations."""
    @classmethod
    def from_annot_tuples(cls, doc, annot_tuples, make_projective=False):
        _, words, tags, heads, deps, entities = annot_tuples
        return cls(doc, words=words, tags=tags, heads=heads, deps=deps,
                   entities=entities, make_projective=make_projective)

    def __init__(self, doc, annot_tuples=None, words=None, tags=None,
                 heads=None, deps=None, entities=None, make_projective=False,
                 cats=None, **_):
        """Create a GoldParse.

        doc (Doc): The document the annotations refer to.
        words (iterable): A sequence of unicode word strings.
        tags (iterable): A sequence of strings, representing tag annotations.
        heads (iterable): A sequence of integers, representing syntactic
            head offsets.
        deps (iterable): A sequence of strings, representing the syntactic
            relation types.
        entities (iterable): A sequence of named entity annotations, either as
            BILUO tag strings, or as `(start_char, end_char, label)` tuples,
            representing the entity positions.
        cats (dict): Labels for text classification. Each key in the dictionary
            may be a string or an int, or a `(start_char, end_char, label)`
            tuple, indicating that the label is applied to only part of the
            document (usually a sentence). Unlike entity annotations, label
            annotations can overlap, i.e. a single word can be covered by
            multiple labelled spans. The TextCategorizer component expects
            true examples of a label to have the value 1.0, and negative
            examples of a label to have the value 0.0. Labels not in the
            dictionary are treated as missing - the gradient for those labels
            will be zero.
        RETURNS (GoldParse): The newly constructed object.
        """
        if words is None:
            words = [token.text for token in doc]
        if tags is None:
            tags = [None for _ in doc]
        if heads is None:
            heads = [None for token in doc]
        if deps is None:
            deps = [None for _ in doc]
        if entities is None:
            entities = [None for _ in doc]
        elif len(entities) == 0:
            entities = ['O' for _ in doc]
        elif not isinstance(entities[0], basestring):
            # Assume we have entities specified by character offset.
            entities = biluo_tags_from_offsets(doc, entities)

        self.mem = Pool()
        self.loss = 0
        self.length = len(doc)

        # These are filled by the tagger/parser/entity recogniser
        self.c.tags = <int*>self.mem.alloc(len(doc), sizeof(int))
        self.c.heads = <int*>self.mem.alloc(len(doc), sizeof(int))
        self.c.labels = <attr_t*>self.mem.alloc(len(doc), sizeof(attr_t))
        self.c.has_dep = <int*>self.mem.alloc(len(doc), sizeof(int))
        self.c.sent_start = <int*>self.mem.alloc(len(doc), sizeof(int))
        self.c.ner = <Transition*>self.mem.alloc(len(doc), sizeof(Transition))

        self.cats = {} if cats is None else dict(cats)
        self.words = [None] * len(doc)
        self.tags = [None] * len(doc)
        self.heads = [None] * len(doc)
        self.labels = [None] * len(doc)
        self.ner = [None] * len(doc)

        # This needs to be done before we align the words
        if make_projective and heads is not None and deps is not None:
            heads, deps = nonproj.projectivize(heads, deps)

        # Do many-to-one alignment for misaligned tokens.
        # If we over-segment, we'll have one gold word that covers a sequence
        # of predicted words
        # If we under-segment, we'll have one predicted word that covers a
        # sequence of gold words.
        # If we "mis-segment", we'll have a sequence of predicted words covering
        # a sequence of gold words. That's many-to-many -- we don't do that.
        cost, i2j, j2i, i2j_multi, j2i_multi = align([t.orth_ for t in doc], words)

        self.cand_to_gold = [(j if j >= 0 else None) for j in i2j]
        self.gold_to_cand = [(i if i >= 0 else None) for i in j2i]

        annot_tuples = (range(len(words)), words, tags, heads, deps, entities)
        self.orig_annot = list(zip(*annot_tuples))

        for i, gold_i in enumerate(self.cand_to_gold):
            if doc[i].text.isspace():
                self.words[i] = doc[i].text
                self.tags[i] = '_SP'
                self.heads[i] = None
                self.labels[i] = None
                self.ner[i] = 'O'
            if gold_i is None:
                if i in i2j_multi:
                    self.words[i] = words[i2j_multi[i]]
                    self.tags[i] = tags[i2j_multi[i]]
                    is_last = i2j_multi[i] != i2j_multi.get(i+1)
                    is_first = i2j_multi[i] != i2j_multi.get(i-1)
                    # Set next word in multi-token span as head, until last
                    if not is_last:
                        self.heads[i] = i+1
                        self.labels[i] = 'subtok'
                    else:
                        self.heads[i] = self.gold_to_cand[heads[i2j_multi[i]]]
                        self.labels[i] = deps[i2j_multi[i]]
                    # Now set NER...This is annoying because if we've split
                    # got an entity word split into two, we need to adjust the
                    # BILOU tags. We can't have BB or LL etc.
                    # Case 1: O -- easy.
                    ner_tag = entities[i2j_multi[i]]
                    if ner_tag == 'O':
                        self.ner[i] = 'O'
                    # Case 2: U. This has to become a B I* L sequence.
                    elif ner_tag.startswith('U-'):
                        if is_first:
                            self.ner[i] = ner_tag.replace('U-', 'B-', 1)
                        elif is_last:
                            self.ner[i] = ner_tag.replace('U-', 'L-', 1)
                        else:
                            self.ner[i] = ner_tag.replace('U-', 'I-', 1)
                    # Case 3: L. If not last, change to I.
                    elif ner_tag.startswith('L-'):
                        if is_last:
                            self.ner[i] = ner_tag
                        else:
                            self.ner[i] = ner_tag.replace('L-', 'I-', 1)
                    # Case 4: I. Stays correct
                    elif ner_tag.startswith('I-'):
                        self.ner[i] = ner_tag
            else:
                self.words[i] = words[gold_i]
                self.tags[i] = tags[gold_i]
                if heads[gold_i] is None:
                    self.heads[i] = None
                else:
                    self.heads[i] = self.gold_to_cand[heads[gold_i]]
                self.labels[i] = deps[gold_i]
                self.ner[i] = entities[gold_i]

        cycle = nonproj.contains_cycle(self.heads)
        if cycle is not None:
            raise ValueError(Errors.E069.format(cycle=cycle))

    def __len__(self):
        """Get the number of gold-standard tokens.

        RETURNS (int): The number of gold-standard tokens.
        """
        return self.length

    @property
    def is_projective(self):
        """Whether the provided syntactic annotations form a projective
        dependency tree.
        """
        return not nonproj.is_nonproj_tree(self.heads)

    property sent_starts:
        def __get__(self):
            return [self.c.sent_start[i] for i in range(self.length)]

        def __set__(self, sent_starts):
            for gold_i, is_sent_start in enumerate(sent_starts):
                i = self.gold_to_cand[gold_i]
                if i is not None:
                    if is_sent_start in (1, True):
                        self.c.sent_start[i] = 1
                    elif is_sent_start in (-1, False):
                        self.c.sent_start[i] = -1
                    else:
                        self.c.sent_start[i] = 0


def docs_to_json(docs, underscore=None):
    """Convert a list of Doc objects into the JSON-serializable format used by
    the spacy train command.

    docs (iterable / Doc): The Doc object(s) to convert.
    underscore (list): Optional list of string names of custom doc._.
        attributes. Attribute values need to be JSON-serializable. Values will
        be added to an "_" key in the data, e.g. "_": {"foo": "bar"}.
    RETURNS (list): The data in spaCy's JSON format.
    """
    if isinstance(docs, Doc):
        docs = [docs]
    return [doc.to_json(underscore=underscore) for doc in docs]


def biluo_tags_from_offsets(doc, entities, missing='O'):
    """Encode labelled spans into per-token tags, using the
    Begin/In/Last/Unit/Out scheme (BILUO).

    doc (Doc): The document that the entity offsets refer to. The output tags
        will refer to the token boundaries within the document.
    entities (iterable): A sequence of `(start, end, label)` triples. `start`
        and `end` should be character-offset integers denoting the slice into
        the original string.
    RETURNS (list): A list of unicode strings, describing the tags. Each tag
        string will be of the form either "", "O" or "{action}-{label}", where
        action is one of "B", "I", "L", "U". The string "-" is used where the
        entity offsets don't align with the tokenization in the `Doc` object.
        The training algorithm will view these as missing values. "O" denotes a
        non-entity token. "B" denotes the beginning of a multi-token entity,
        "I" the inside of an entity of three or more tokens, and "L" the end
        of an entity of two or more tokens. "U" denotes a single-token entity.

    EXAMPLE:
        >>> text = 'I like London.'
        >>> entities = [(len('I like '), len('I like London'), 'LOC')]
        >>> doc = nlp.tokenizer(text)
        >>> tags = biluo_tags_from_offsets(doc, entities)
        >>> assert tags == ['O', 'O', 'U-LOC', 'O']
    """
    starts = {token.idx: token.i for token in doc}
    ends = {token.idx+len(token): token.i for token in doc}
    biluo = ['-' for _ in doc]
    # Handle entity cases
    for start_char, end_char, label in entities:
        start_token = starts.get(start_char)
        end_token = ends.get(end_char)
        # Only interested if the tokenization is correct
        if start_token is not None and end_token is not None:
            if start_token == end_token:
                biluo[start_token] = 'U-%s' % label
            else:
                biluo[start_token] = 'B-%s' % label
                for i in range(start_token+1, end_token):
                    biluo[i] = 'I-%s' % label
                biluo[end_token] = 'L-%s' % label
    # Now distinguish the O cases from ones where we miss the tokenization
    entity_chars = set()
    for start_char, end_char, label in entities:
        for i in range(start_char, end_char):
            entity_chars.add(i)
    for token in doc:
        for i in range(token.idx, token.idx+len(token)):
            if i in entity_chars:
                break
        else:
            biluo[token.i] = missing
    return biluo


def offsets_from_biluo_tags(doc, tags):
    """Encode per-token tags following the BILUO scheme into entity offsets.

    doc (Doc): The document that the BILUO tags refer to.
    entities (iterable): A sequence of BILUO tags with each tag describing one
        token. Each tags string will be of the form of either "", "O" or
        "{action}-{label}", where action is one of "B", "I", "L", "U".
    RETURNS (list): A sequence of `(start, end, label)` triples. `start` and
        `end` will be character-offset integers denoting the slice into the
        original string.
    """
    token_offsets = tags_to_entities(tags)
    offsets = []
    for label, start_idx, end_idx in token_offsets:
        span = doc[start_idx : end_idx + 1]
        offsets.append((span.start_char, span.end_char, label))
    return offsets


def is_punct_label(label):
    return label == 'P' or label.lower() == 'punct'<|MERGE_RESOLUTION|>--- conflicted
+++ resolved
@@ -4,10 +4,6 @@
 
 import re
 import random
-<<<<<<< HEAD
-import itertools
-=======
->>>>>>> 5b2741f7
 import numpy
 import tempfile
 import shutil
