"""Prevent catastrophic forgetting with rehearsal updates."""
import plac
import random
import warnings
import srsly
import spacy
from spacy.gold import GoldParse
from spacy.util import minibatch, compounding


LABEL = "ANIMAL"
TRAIN_DATA = [
    (
        "Horses are too tall and they pretend to care about your feelings",
        {"entities": [(0, 6, "ANIMAL")]},
    ),
    ("Do they bite?", {"entities": []}),
    (
        "horses are too tall and they pretend to care about your feelings",
        {"entities": [(0, 6, "ANIMAL")]},
    ),
    ("horses pretend to care about your feelings", {"entities": [(0, 6, "ANIMAL")]}),
    (
        "they pretend to care about your feelings, those horses",
        {"entities": [(48, 54, "ANIMAL")]},
    ),
    ("horses?", {"entities": [(0, 6, "ANIMAL")]}),
]


def read_raw_data(nlp, jsonl_loc):
    for json_obj in srsly.read_jsonl(jsonl_loc):
        if json_obj["text"].strip():
            doc = nlp.make_doc(json_obj["text"])
            yield doc


def read_gold_data(nlp, gold_loc):
    docs = []
    golds = []
    for json_obj in srsly.read_jsonl(gold_loc):
        doc = nlp.make_doc(json_obj["text"])
        ents = [(ent["start"], ent["end"], ent["label"]) for ent in json_obj["spans"]]
        gold = GoldParse(doc, entities=ents)
        docs.append(doc)
        golds.append(gold)
    return list(zip(docs, golds))


def main(model_name, unlabelled_loc):
    n_iter = 10
    dropout = 0.2
    batch_size = 4
    nlp = spacy.load(model_name)
    nlp.get_pipe("ner").add_label(LABEL)
    raw_docs = list(read_raw_data(nlp, unlabelled_loc))
    optimizer = nlp.resume_training()
    # Avoid use of Adam when resuming training. I don't understand this well
    # yet, but I'm getting weird results from Adam. Try commenting out the
    # nlp.update(), and using Adam -- you'll find the models drift apart.
    # I guess Adam is losing precision, introducing gradient noise?
    optimizer.learn_rate = 0.1
    optimizer.b1 = 0.0
    optimizer.b2 = 0.0

    sizes = compounding(1.0, 4.0, 1.001)
<<<<<<< HEAD
    with nlp.disable_pipes(*other_pipes) and warnings.catch_warnings():
        # show warnings for misaligned entity spans once
        warnings.filterwarnings("once", category=UserWarning, module='spacy')

=======
    with nlp.select_pipes(enable="ner"):
>>>>>>> e6c4c1a5
        for itn in range(n_iter):
            random.shuffle(TRAIN_DATA)
            random.shuffle(raw_docs)
            losses = {}
            r_losses = {}
            # batch up the examples using spaCy's minibatch
            raw_batches = minibatch(raw_docs, size=4)
            for batch in minibatch(TRAIN_DATA, size=sizes):
                nlp.update(batch, sgd=optimizer, drop=dropout, losses=losses)
                raw_batch = list(next(raw_batches))
                nlp.rehearse(raw_batch, sgd=optimizer, losses=r_losses)
            print("Losses", losses)
            print("R. Losses", r_losses)
    print(nlp.get_pipe("ner").model.unseen_classes)
    test_text = "Do you like horses?"
    doc = nlp(test_text)
    print("Entities in '%s'" % test_text)
    for ent in doc.ents:
        print(ent.label_, ent.text)


if __name__ == "__main__":
    plac.call(main)<|MERGE_RESOLUTION|>--- conflicted
+++ resolved
@@ -64,14 +64,10 @@
     optimizer.b2 = 0.0
 
     sizes = compounding(1.0, 4.0, 1.001)
-<<<<<<< HEAD
-    with nlp.disable_pipes(*other_pipes) and warnings.catch_warnings():
+    with nlp.select_pipes(enable="ner") and warnings.catch_warnings():
         # show warnings for misaligned entity spans once
-        warnings.filterwarnings("once", category=UserWarning, module='spacy')
+        warnings.filterwarnings("once", category=UserWarning, module="spacy")
 
-=======
-    with nlp.select_pipes(enable="ner"):
->>>>>>> e6c4c1a5
         for itn in range(n_iter):
             random.shuffle(TRAIN_DATA)
             random.shuffle(raw_docs)
