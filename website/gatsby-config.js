--- conflicted
+++ resolved
@@ -151,10 +151,6 @@
         },
         {
             resolve: `gatsby-plugin-plausible`,
-<<<<<<< HEAD
-            options: {
-                domain: site.domain,
-=======
             options: { domain },
         },
         {
@@ -172,7 +168,6 @@
                         policy: [{ userAgent: '*', disallow: ['/'] }],
                     },
                 },
->>>>>>> cb65b368
             },
         },
         `gatsby-plugin-offline`,
