---
title: Layers and Model Architectures
teaser: Power spaCy components with custom neural networks
menu:
  - ['Type Signatures', 'type-sigs']
  - ['Swapping Architectures', 'swap-architectures']
  - ['PyTorch & TensorFlow', 'frameworks']
  - ['Thinc Models', 'thinc']
  - ['Trainable Components', 'components']
next: /usage/projects
---

​A **model architecture** is a function that wires up a
[Thinc `Model`](https://thinc.ai/docs/api-model) instance, which you can then
use in a component or as a layer of a larger network. You can use Thinc as a
thin wrapper around frameworks such as PyTorch, TensorFlow or MXNet, or you can
implement your logic in Thinc directly. ​ spaCy's built-in components will never
construct their `Model` instances themselves, so you won't have to subclass the
component to change its model architecture. You can just **update the config**
so that it refers to a different registered function. Once the component has
been created, its model instance has already been assigned, so you cannot change
its model architecture. The architecture is like a recipe for the network, and
you can't change the recipe once the dish has already been prepared. You have to
make a new one.

## Type signatures {#type-sigs}

<!-- TODO: update example, maybe simplify definition? -->

> #### Example
>
> ```python
> @spacy.registry.architectures.register("spacy.Tagger.v1")
> def build_tagger_model(
>     tok2vec: Model[List[Doc], List[Floats2d]], nO: Optional[int] = None
> ) -> Model[List[Doc], List[Floats2d]]:
>     t2v_width = tok2vec.get_dim("nO") if tok2vec.has_dim("nO") else None
>     output_layer = Softmax(nO, t2v_width, init_W=zero_init)
>     softmax = with_array(output_layer)
>     model = chain(tok2vec, softmax)
>     model.set_ref("tok2vec", tok2vec)
>     model.set_ref("softmax", output_layer)
>     model.set_ref("output_layer", output_layer)
>     return model
> ```

​ The Thinc `Model` class is a **generic type** that can specify its input and
output types. Python uses a square-bracket notation for this, so the type
~~Model[List, Dict]~~ says that each batch of inputs to the model will be a
list, and the outputs will be a dictionary. Both `typing.List` and `typing.Dict`
are also generics, allowing you to be more specific about the data. For
instance, you can write ~~Model[List[Doc], Dict[str, float]]~~ to specify that
the model expects a list of [`Doc`](/api/doc) objects as input, and returns a
dictionary mapping strings to floats. Some of the most common types you'll see
are: ​

| Type               | Description                                                                                          |
| ------------------ | ---------------------------------------------------------------------------------------------------- |
| ~~List[Doc]~~      | A batch of [`Doc`](/api/doc) objects. Most components expect their models to take this as input.     |
| ~~Floats2d~~       | A two-dimensional `numpy` or `cupy` array of floats. Usually 32-bit.                                 |
| ~~Ints2d~~         | A two-dimensional `numpy` or `cupy` array of integers. Common dtypes include uint64, int32 and int8. |
| ~~List[Floats2d]~~ | A list of two-dimensional arrays, generally with one array per `Doc` and one row per token.          |
| ~~Ragged~~         | A container to handle variable-length sequence data in an unpadded contiguous array.                 |
| ~~Padded~~         | A container to handle variable-length sequence data in a padded contiguous array.                    |

The model type signatures help you figure out which model architectures and
components can **fit together**. For instance, the
[`TextCategorizer`](/api/textcategorizer) class expects a model typed
~~Model[List[Doc], Floats2d]~~, because the model will predict one row of
category probabilities per [`Doc`](/api/doc). In contrast, the
[`Tagger`](/api/tagger) class expects a model typed ~~Model[List[Doc],
List[Floats2d]]~~, because it needs to predict one row of probabilities per
token.

There's no guarantee that two models with the same type signature can be used
interchangeably. There are many other ways they could be incompatible. However,
if the types don't match, they almost surely _won't_ be compatible. This little
bit of validation goes a long way, especially if you
[configure your editor](https://thinc.ai/docs/usage-type-checking) or other
tools to highlight these errors early. Thinc will also verify that your types
match correctly when your config file is processed at the beginning of training.

<Infobox title="Tip: Static type checking in your editor" emoji="💡">

If you're using a modern editor like Visual Studio Code, you can
[set up `mypy`](https://thinc.ai/docs/usage-type-checking#install) with the
custom Thinc plugin and get live feedback about mismatched types as you write
code.

[![](../images/thinc_mypy.jpg)](https://thinc.ai/docs/usage-type-checking#linting)

</Infobox>

## Swapping model architectures {#swap-architectures}

<!-- TODO: textcat example, using different architecture in the config -->

### Defining sublayers {#sublayers}

<<<<<<< HEAD
Model architecture functions often accept **sublayers as arguments**, so that
=======
​Model architecture functions often accept **sublayers as arguments**, so that
>>>>>>> eb563777
you can try **substituting a different layer** into the network. Depending on
how the architecture function is structured, you might be able to define your
network structure entirely through the [config system](/usage/training#config),
using layers that have already been defined. ​The
[transformers documentation](/usage/embeddings-transformers#transformers)
section shows a common example of swapping in a different sublayer.

In most neural network models for NLP, the most important parts of the network
are what we refer to as the
[embed and encode](https://explosion.ai/blog/embed-encode-attend-predict) steps.
These steps together compute dense, context-sensitive representations of the
tokens. Most of spaCy's default architectures accept a
[`tok2vec` embedding layer](/api/architectures#tok2vec-arch) as an argument, so
you can control this important part of the network separately. This makes it
easy to **switch between** transformer, CNN, BiLSTM or other feature extraction
approaches. And if you want to define your own solution, all you need to do is
register a ~~Model[List[Doc], List[Floats2d]]~~ architecture function, and
you'll be able to try it out in any of the spaCy components. ​

<!-- TODO: example of swapping sublayers -->

## Wrapping PyTorch, TensorFlow and other frameworks {#frameworks}

Thinc allows you to [wrap models](https://thinc.ai/docs/usage-frameworks)
written in other machine learning frameworks like PyTorch, TensorFlow and MXNet
using a unified [`Model`](https://thinc.ai/docs/api-model) API. As well as
**wrapping whole models**, Thinc lets you call into an external framework for
just **part of your model**: you can have a model where you use PyTorch just for
the transformer layers, using "native" Thinc layers to do fiddly input and
output transformations and add on task-specific "heads", as efficiency is less
of a consideration for those parts of the network.

<!-- TODO: custom tagger implemented in PyTorch, wrapped as Thinc model, link off to project (with notebook?) -->

## Implementing models in Thinc {#thinc}

<!-- TODO: use same example as above, custom tagger, but implemented in Thinc, link off to Thinc docs where appropriate -->

## Models for trainable components {#components}

<!-- TODO:

- Interaction with `predict`, `get_loss` and `set_annotations`
- Initialization life-cycle with `begin_training`.

Example: relation extraction component (implemented as project template)

-->

![Diagram of a pipeline component with its model](../images/layers-architectures.svg)

```python
def update(self, examples):
    docs = [ex.predicted for ex in examples]
    refs = [ex.reference for ex in examples]
    predictions, backprop = self.model.begin_update(docs)
    gradient = self.get_loss(predictions, refs)
    backprop(gradient)

def __call__(self, doc):
    predictions = self.model([doc])
    self.set_annotations(predictions)
```<|MERGE_RESOLUTION|>--- conflicted
+++ resolved
@@ -97,11 +97,7 @@
 
 ### Defining sublayers {#sublayers}
 
-<<<<<<< HEAD
-Model architecture functions often accept **sublayers as arguments**, so that
-=======
 ​Model architecture functions often accept **sublayers as arguments**, so that
->>>>>>> eb563777
 you can try **substituting a different layer** into the network. Depending on
 how the architecture function is structured, you might be able to define your
 network structure entirely through the [config system](/usage/training#config),
