--- conflicted
+++ resolved
@@ -130,13 +130,8 @@
 which provides a numpy-compatible interface for GPU arrays.
 
 spaCy can be installed for a CUDA-compatible GPU by specifying `spacy[cuda]`,
-<<<<<<< HEAD
-`spacy[cuda102]`, `spacy[cuda112]`, `spacy[cuda113]`, etc. If you know your
-CUDA version, using the more explicit specifier allows CuPy to be installed via
-=======
 `spacy[cuda102]`, `spacy[cuda112]`, `spacy[cuda113]`, etc. If you know your CUDA
 version, using the more explicit specifier allows CuPy to be installed via
->>>>>>> 11f859c1
 wheel, saving some compilation time. The specifiers should install
 [`cupy`](https://cupy.chainer.org).
 
