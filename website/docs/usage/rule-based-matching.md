---
title: Rule-based matching
teaser: Find phrases and tokens, and match entities
menu:
  - ['Token Matcher', 'matcher']
  - ['Phrase Matcher', 'phrasematcher']
  - ['Entity Ruler', 'entityruler']
  - ['Models & Rules', 'models-rules']
---

Compared to using regular expressions on raw text, spaCy's rule-based matcher
engines and components not only let you find the words and phrases you're
looking for – they also give you access to the tokens within the document and
their relationships. This means you can easily access and analyze the
surrounding tokens, merge spans into single tokens or add entries to the named
entities in `doc.ents`.

<Accordion title="Should I use rules or train a model?" id="rules-vs-model">

For complex tasks, it's usually better to train a statistical entity recognition
model. However, statistical models require training data, so for many
situations, rule-based approaches are more practical. This is especially true at
the start of a project: you can use a rule-based approach as part of a data
collection process, to help you "bootstrap" a statistical model.

Training a model is useful if you have some examples and you want your system to
be able to **generalize** based on those examples. It works especially well if
there are clues in the _local context_. For instance, if you're trying to detect
person or company names, your application may benefit from a statistical named
entity recognition model.

Rule-based systems are a good choice if there's a more or less **finite number**
of examples that you want to find in the data, or if there's a very **clear,
structured pattern** you can express with token rules or regular expressions.
For instance, country names, IP addresses or URLs are things you might be able
to handle well with a purely rule-based approach.

You can also combine both approaches and improve a statistical model with rules
to handle very specific cases and boost accuracy. For details, see the section
on [rule-based entity recognition](#entityruler).

</Accordion>

<Accordion title="When should I use the token matcher vs. the phrase matcher?" id="matcher-vs-phrase-matcher">

The `PhraseMatcher` is useful if you already have a large terminology list or
gazetteer consisting of single or multi-token phrases that you want to find
exact instances of in your data. As of spaCy v2.1.0, you can also match on the
`LOWER` attribute for fast and case-insensitive matching.

The `Matcher` isn't as blazing fast as the `PhraseMatcher`, since it compares
across individual token attributes. However, it allows you to write very
abstract representations of the tokens you're looking for, using lexical
attributes, linguistic features predicted by the model, operators, set
membership and rich comparison. For example, you can find a noun, followed by a
verb with the lemma "love" or "like", followed by an optional determiner and
another token that's at least ten characters long.

</Accordion>

## Token-based matching {#matcher}

spaCy features a rule-matching engine, the [`Matcher`](/api/matcher), that
operates over tokens, similar to regular expressions. The rules can refer to
token annotations (e.g. the token `text` or `tag_`, and flags (e.g. `IS_PUNCT`).
The rule matcher also lets you pass in a custom callback to act on matches – for
example, to merge entities and apply custom labels. You can also associate
patterns with entity IDs, to allow some basic entity linking or disambiguation.
To match large terminology lists, you can use the
[`PhraseMatcher`](/api/phrasematcher), which accepts `Doc` objects as match
patterns.

### Adding patterns {#adding-patterns}

Let's say we want to enable spaCy to find a combination of three tokens:

1. A token whose **lowercase form matches "hello"**, e.g. "Hello" or "HELLO".
2. A token whose **`is_punct` flag is set to `True`**, i.e. any punctuation.
3. A token whose **lowercase form matches "world"**, e.g. "World" or "WORLD".

```python
[{"LOWER": "hello"}, {"IS_PUNCT": True}, {"LOWER": "world"}]
```

<Infobox title="Important note" variant="danger">

When writing patterns, keep in mind that **each dictionary** represents **one
token**. If spaCy's tokenization doesn't match the tokens defined in a pattern,
the pattern is not going to produce any results. When developing complex
patterns, make sure to check examples against spaCy's tokenization:

```python
doc = nlp("A complex-example,!")
print([token.text for token in doc])
```

</Infobox>

First, we initialize the `Matcher` with a vocab. The matcher must always share
the same vocab with the documents it will operate on. We can now call
[`matcher.add()`](/api/matcher#add) with an ID and our custom pattern. The
second argument lets you pass in an optional callback function to invoke on a
successful match. For now, we set it to `None`.

```python
### {executable="true"}
import spacy
from spacy.matcher import Matcher

nlp = spacy.load("en_core_web_sm")
matcher = Matcher(nlp.vocab)
# Add match ID "HelloWorld" with no callback and one pattern
pattern = [{"LOWER": "hello"}, {"IS_PUNCT": True}, {"LOWER": "world"}]
matcher.add("HelloWorld", None, pattern)

doc = nlp("Hello, world! Hello world!")
matches = matcher(doc)
for match_id, start, end in matches:
    string_id = nlp.vocab.strings[match_id]  # Get string representation
    span = doc[start:end]  # The matched span
    print(match_id, string_id, start, end, span.text)
```

The matcher returns a list of `(match_id, start, end)` tuples – in this case,
`[('15578876784678163569', 0, 3)]`, which maps to the span `doc[0:3]` of our
original document. The `match_id` is the [hash value](/usage/spacy-101#vocab) of
the string ID "HelloWorld". To get the string value, you can look up the ID in
the [`StringStore`](/api/stringstore).

```python
for match_id, start, end in matches:
    string_id = nlp.vocab.strings[match_id]  # 'HelloWorld'
    span = doc[start:end]                    # The matched span
```

Optionally, we could also choose to add more than one pattern, for example to
also match sequences without punctuation between "hello" and "world":

```python
matcher.add("HelloWorld", None,
            [{"LOWER": "hello"}, {"IS_PUNCT": True}, {"LOWER": "world"}],
            [{"LOWER": "hello"}, {"LOWER": "world"}])
```

By default, the matcher will only return the matches and **not do anything
else**, like merge entities or assign labels. This is all up to you and can be
defined individually for each pattern, by passing in a callback function as the
`on_match` argument on `add()`. This is useful, because it lets you write
entirely custom and **pattern-specific logic**. For example, you might want to
merge _some_ patterns into one token, while adding entity labels for other
pattern types. You shouldn't have to create different matchers for each of those
processes.

#### Available token attributes {#adding-patterns-attributes}

The available token pattern keys correspond to a number of
[`Token` attributes](/api/token#attributes). The supported attributes for
rule-based matching are:

<<<<<<< HEAD
| Attribute                              | Value Type    |  Description                                                                                           |
| -------------------------------------- | ------------- | ------------------------------------------------------------------------------------------------------ |
| `ORTH`                                 | unicode       | The exact verbatim text of a token.                                                                    |
| `TEXT` <Tag variant="new">2.1</Tag>    | unicode       | The exact verbatim text of a token.                                                                    |
| `LOWER`                                | unicode       | The lowercase form of the token text.                                                                  |
| `LENGTH`                               | int           | The length of the token text.                                                                          |
| `IS_ALPHA`, `IS_ASCII`, `IS_DIGIT`     | bool          | Token text consists of alphabetic characters, ASCII characters, digits.                                |
| `IS_LOWER`, `IS_UPPER`, `IS_TITLE`     | bool          | Token text is in lowercase, uppercase, titlecase.                                                      |
| `IS_PUNCT`, `IS_SPACE`, `IS_STOP`      | bool          | Token is punctuation, whitespace, stop word.                                                           |
| `IS_SENT_START`                        | bool          | Token is start of sentence.                                                                            |
| `LIKE_NUM`, `LIKE_URL`, `LIKE_EMAIL`   | bool          | Token text resembles a number, URL, email.                                                             |
| `POS`, `TAG`, `DEP`, `LEMMA`, `SHAPE`  | unicode       | The token's simple and extended part-of-speech tag, dependency label, lemma, shape. Note that the values of these attributes are case-sensitive. For a list of available part-of-speech tags and dependency labels, see the [Annotation Specifications](/api/annotation).|
| `ENT_TYPE`                             | unicode       | The token's entity label.                                                                              |
| `_` <Tag variant="new">2.1</Tag>       | dict          | Properties in [custom extension attributes](/usage/processing-pipelines#custom-components-attributes). |
=======
| Attribute                             | Value Type |  Description                                                                                                                                                                                                                                                              |
| ------------------------------------- | ---------- | ------------------------------------------------------------------------------------------------------------------------------------------------------------------------------------------------------------------------------------------------------------------------- |
| `ORTH`                                | unicode    | The exact verbatim text of a token.                                                                                                                                                                                                                                       |
| `TEXT` <Tag variant="new">2.1</Tag>   | unicode    | The exact verbatim text of a token.                                                                                                                                                                                                                                       |
| `LOWER`                               | unicode    | The lowercase form of the token text.                                                                                                                                                                                                                                     |
| `LENGTH`                              | int        | The length of the token text.                                                                                                                                                                                                                                             |
| `IS_ALPHA`, `IS_ASCII`, `IS_DIGIT`    | bool       | Token text consists of alphabetic characters, ASCII characters, digits.                                                                                                                                                                                                   |
| `IS_LOWER`, `IS_UPPER`, `IS_TITLE`    | bool       | Token text is in lowercase, uppercase, titlecase.                                                                                                                                                                                                                         |
| `IS_PUNCT`, `IS_SPACE`, `IS_STOP`     | bool       | Token is punctuation, whitespace, stop word.                                                                                                                                                                                                                              |
| `IS_SENT_START`                       | bool       | Token is start of sentence.                                                                                                                                                                                                                                               |
| `SPACY`                               | bool       | Token has a trailing space.                                                                                                                                                                                                                                               |
| `LIKE_NUM`, `LIKE_URL`, `LIKE_EMAIL`  | bool       | Token text resembles a number, URL, email.                                                                                                                                                                                                                                |
| `POS`, `TAG`, `DEP`, `LEMMA`, `SHAPE` | unicode    | The token's simple and extended part-of-speech tag, dependency label, lemma, shape. Note that the values of these attributes are case-sensitive. For a list of available part-of-speech tags and dependency labels, see the [Annotation Specifications](/api/annotation). |
| `ENT_TYPE`                            | unicode    | The token's entity label.                                                                                                                                                                                                                                                 |
| `_` <Tag variant="new">2.1</Tag>      | dict       | Properties in [custom extension attributes](/usage/processing-pipelines#custom-components-attributes).                                                                                                                                                                    |
>>>>>>> 1d4b1dea

<Accordion title="Does it matter if the attribute names are uppercase or lowercase?">

No, it shouldn't. spaCy will normalize the names internally and
`{"LOWER": "text"}` and `{"lower": "text"}` will both produce the same result.
Using the uppercase version is mostly a convention to make it clear that the
attributes are "special" and don't exactly map to the token attributes like
`Token.lower` and `Token.lower_`.

</Accordion>

<Accordion title="Why are not all token attributes supported?">

spaCy can't provide access to all of the attributes because the `Matcher` loops
over the Cython data, not the Python objects. Inside the matcher, we're dealing
with a [`TokenC` struct](/api/cython-structs#tokenc) – we don't have an instance
of [`Token`](/api/token). This means that all of the attributes that refer to
computed properties can't be accessed.

The uppercase attribute names like `LOWER` or `IS_PUNCT` refer to symbols from
the
[`spacy.attrs`](https://github.com/explosion/spaCy/tree/master/spacy/attrs.pyx)
enum table. They're passed into a function that essentially is a big case/switch
statement, to figure out which struct field to return. The same attribute
identifiers are used in [`Doc.to_array`](/api/doc#to_array), and a few other
places in the code where you need to describe fields like this.

</Accordion>

---

<Infobox title="Tip: Try the interactive matcher explorer">

[![Matcher demo](../images/matcher-demo.jpg)](https://explosion.ai/demos/matcher)

The [Matcher Explorer](https://explosion.ai/demos/matcher) lets you test the
rule-based `Matcher` by creating token patterns interactively and running them
over your text. Each token can set multiple attributes like text value,
part-of-speech tag or boolean flags. The token-based view lets you explore how
spaCy processes your text – and why your pattern matches, or why it doesn't.

</Infobox>

#### Extended pattern syntax and attributes {#adding-patterns-attributes-extended new="2.1"}

Instead of mapping to a single value, token patterns can also map to a
**dictionary of properties**. For example, to specify that the value of a lemma
should be part of a list of values, or to set a minimum character length. The
following rich comparison attributes are available:

> #### Example
>
> ```python
> # Matches "love cats" or "likes flowers"
> pattern1 = [{"LEMMA": {"IN": ["like", "love"]}},
>             {"POS": "NOUN"}]
>
> # Matches tokens of length >= 10
> pattern2 = [{"LENGTH": {">=": 10}}]
> ```

| Attribute                  | Value Type | Description                                                                       |
| -------------------------- | ---------- | --------------------------------------------------------------------------------- |
| `IN`                       | any        | Attribute value is member of a list.                                              |
| `NOT_IN`                   | any        | Attribute value is _not_ member of a list.                                        |
| `==`, `>=`, `<=`, `>`, `<` | int, float | Attribute value is equal, greater or equal, smaller or equal, greater or smaller. |

#### Regular expressions {#regex new="2.1"}

In some cases, only matching tokens and token attributes isn't enough – for
example, you might want to match different spellings of a word, without having
to add a new pattern for each spelling.

```python
pattern = [{"TEXT": {"REGEX": "^[Uu](\\.?|nited)$"}},
           {"TEXT": {"REGEX": "^[Ss](\\.?|tates)$"}},
           {"LOWER": "president"}]
```

The `REGEX` operator allows defining rules for any attribute string value,
including custom attributes. It always needs to be applied to an attribute like
`TEXT`, `LOWER` or `TAG`:

```python
# Match different spellings of token texts
pattern = [{"TEXT": {"REGEX": "deff?in[ia]tely"}}]

# Match tokens with fine-grained POS tags starting with 'V'
pattern = [{"TAG": {"REGEX": "^V"}}]

# Match custom attribute values with regular expressions
pattern = [{"_": {"country": {"REGEX": "^[Uu](nited|\\.?) ?[Ss](tates|\\.?)$"}}}]
```

<Infobox title="Important note" variant="warning">

When using the `REGEX` operator, keep in mind that it operates on **single
tokens**, not the whole text. Each expression you provide will be matched on a
token. If you need to match on the whole text instead, see the details on
[regex matching on the whole text](#regex-text).

</Infobox>

##### Matching regular expressions on the full text {#regex-text}

If your expressions apply to multiple tokens, a simple solution is to match on
the `doc.text` with `re.finditer` and use the
[`Doc.char_span`](/api/doc#char_span) method to create a `Span` from the
character indices of the match. If the matched characters don't map to one or
more valid tokens, `Doc.char_span` returns `None`.

> #### What's a valid token sequence?
>
> In the example, the expression will also match `"US"` in `"USA"`. However,
> `"USA"` is a single token and `Span` objects are **sequences of tokens**. So
> `"US"` cannot be its own span, because it does not end on a token boundary.

```python
### {executable="true"}
import spacy
import re

nlp = spacy.load("en_core_web_sm")
doc = nlp("The United States of America (USA) are commonly known as the United States (U.S. or US) or America.")

expression = r"[Uu](nited|\\.?) ?[Ss](tates|\\.?)"
for match in re.finditer(expression, doc.text):
    start, end = match.span()
    span = doc.char_span(start, end)
    # This is a Span object or None if match doesn't map to valid token sequence
    if span is not None:
        print("Found match:", span.text)
```

<Accordion title="How can I expand the match to a valid token sequence?">

In some cases, you might want to expand the match to the closest token
boundaries, so you can create a `Span` for `"USA"`, even though only the
substring `"US"` is matched. You can calculate this using the character offsets
of the tokens in the document, available as
[`Token.idx`](/api/token#attributes). This lets you create a list of valid token
start and end boundaries and leaves you with a rather basic algorithmic problem:
Given a number, find the next lowest (start token) or the next highest (end
token) number that's part of a given list of numbers. This will be the closest
valid token boundary.

There are many ways to do this and the most straightforward one is to create a
dict keyed by characters in the `Doc`, mapped to the token they're part of. It's
easy to write and less error-prone, and gives you a constant lookup time: you
only ever need to create the dict once per `Doc`.

```python
chars_to_tokens = {}
for token in doc:
    for i in range(token.idx, token.idx + len(token.text)):
        chars_to_tokens[i] = token.i
```

You can then look up character at a given position, and get the index of the
corresponding token that the character is part of. Your span would then be
`doc[token_start:token_end]`. If a character isn't in the dict, it means it's
the (white)space tokens are split on. That hopefully shouldn't happen, though,
because it'd mean your regex is producing matches with leading or trailing
whitespace.

```python
### {highlight="5-8"}
span = doc.char_span(start, end)
if span is not None:
    print("Found match:", span.text)
else:
    start_token = chars_to_tokens.get(start)
    end_token = chars_to_tokens.get(end)
    if start_token is not None and end_token is not None:
        span = doc[start_token:end_token + 1]
        print("Found closest match:", span.text)
```

</Accordion>

---

#### Operators and quantifiers {#quantifiers}

The matcher also lets you use quantifiers, specified as the `'OP'` key.
Quantifiers let you define sequences of tokens to be matched, e.g. one or more
punctuation marks, or specify optional tokens. Note that there are no nested or
scoped quantifiers – instead, you can build those behaviors with `on_match`
callbacks.

| OP  | Description                                                      |
| --- | ---------------------------------------------------------------- |
| `!` | Negate the pattern, by requiring it to match exactly 0 times.    |
| `?` | Make the pattern optional, by allowing it to match 0 or 1 times. |
| `+` | Require the pattern to match 1 or more times.                    |
| `*` | Allow the pattern to match zero or more times.                   |

> #### Example
>
> ```python
> pattern = [{"LOWER": "hello"},
>            {"IS_PUNCT": True, "OP": "?"}]
> ```

<Infobox title="Note on operator behaviour" variant="warning">

In versions before v2.1.0, the semantics of the `+` and `*` operators behave
inconsistently. They were usually interpreted "greedily", i.e. longer matches
are returned where possible. However, if you specify two `+` and `*` patterns in
a row and their matches overlap, the first operator will behave non-greedily.
This quirk in the semantics is corrected in spaCy v2.1.0.

</Infobox>

#### Using wildcard token patterns {#adding-patterns-wildcard new="2"}

While the token attributes offer many options to write highly specific patterns,
you can also use an empty dictionary, `{}` as a wildcard representing **any
token**. This is useful if you know the context of what you're trying to match,
but very little about the specific token and its characters. For example, let's
say you're trying to extract people's user names from your data. All you know is
that they are listed as "User name: {username}". The name itself may contain any
character, but no whitespace – so you'll know it will be handled as one token.

```python
[{"ORTH": "User"}, {"ORTH": "name"}, {"ORTH": ":"}, {}]
```

#### Validating and debugging patterns {#pattern-validation new="2.1"}

The `Matcher` can validate patterns against a JSON schema with the option
`validate=True`. This is useful for debugging patterns during development, in
particular for catching unsupported attributes.

```python
### {executable="true"}
import spacy
from spacy.matcher import Matcher

nlp = spacy.load("en_core_web_sm")
matcher = Matcher(nlp.vocab, validate=True)
# Add match ID "HelloWorld" with unsupported attribute CASEINSENSITIVE
pattern = [{"LOWER": "hello"}, {"IS_PUNCT": True}, {"CASEINSENSITIVE": "world"}]
matcher.add("HelloWorld", None, pattern)
# 🚨 Raises an error:
# MatchPatternError: Invalid token patterns for matcher rule 'HelloWorld'
# Pattern 0:
# - Additional properties are not allowed ('CASEINSENSITIVE' was unexpected) [2]

```

### Adding on_match rules {#on_match}

To move on to a more realistic example, let's say you're working with a large
corpus of blog articles, and you want to match all mentions of "Google I/O"
(which spaCy tokenizes as `['Google', 'I', '/', 'O'`]). To be safe, you only
match on the uppercase versions, in case someone has written it as "Google i/o".

```python
### {executable="true"}
from spacy.lang.en import English
from spacy.matcher import Matcher
from spacy.tokens import Span

nlp = English()
matcher = Matcher(nlp.vocab)

def add_event_ent(matcher, doc, i, matches):
    # Get the current match and create tuple of entity label, start and end.
    # Append entity to the doc's entity. (Don't overwrite doc.ents!)
    match_id, start, end = matches[i]
    entity = Span(doc, start, end, label="EVENT")
    doc.ents += (entity,)
    print(entity.text)

pattern = [{"ORTH": "Google"}, {"ORTH": "I"}, {"ORTH": "/"}, {"ORTH": "O"}]
matcher.add("GoogleIO", add_event_ent, pattern)
doc = nlp("This is a text about Google I/O")
matches = matcher(doc)
```

A very similar logic has been implemented in the built-in
[`EntityRuler`](/api/entityruler) by the way. It also takes care of handling
overlapping matches, which you would otherwise have to take care of yourself.

> #### Tip: Visualizing matches
>
> When working with entities, you can use [displaCy](/api/top-level#displacy) to
> quickly generate a NER visualization from your updated `Doc`, which can be
> exported as an HTML file:
>
> ```python
> from spacy import displacy
> html = displacy.render(doc, style="ent", page=True,
>                        options={"ents": ["EVENT"]})
> ```
>
> For more info and examples, see the usage guide on
> [visualizing spaCy](/usage/visualizers).

We can now call the matcher on our documents. The patterns will be matched in
the order they occur in the text. The matcher will then iterate over the
matches, look up the callback for the match ID that was matched, and invoke it.

```python
doc = nlp(YOUR_TEXT_HERE)
matcher(doc)
```

When the callback is invoked, it is passed four arguments: the matcher itself,
the document, the position of the current match, and the total list of matches.
This allows you to write callbacks that consider the entire set of matched
phrases, so that you can resolve overlaps and other conflicts in whatever way
you prefer.

| Argument  | Type      | Description                                                                                                          |
| --------- | --------- | -------------------------------------------------------------------------------------------------------------------- |
| `matcher` | `Matcher` | The matcher instance.                                                                                                |
| `doc`     | `Doc`     | The document the matcher was used on.                                                                                |
| `i`       | int       | Index of the current match (`matches[i`]).                                                                           |
| `matches` | list      |  A list of `(match_id, start, end)` tuples, describing the matches. A match tuple describes a span `doc[start:end`]. |

### Using custom pipeline components {#matcher-pipeline}

Let's say your data also contains some annoying pre-processing artifacts, like
leftover HTML line breaks (e.g. `<br>` or `<BR/>`). To make your text easier to
analyze, you want to merge those into one token and flag them, to make sure you
can ignore them later. Ideally, this should all be done automatically as you
process the text. You can achieve this by adding a
[custom pipeline component](/usage/processing-pipelines#custom-components)
that's called on each `Doc` object, merges the leftover HTML spans and sets an
attribute `bad_html` on the token.

```python
### {executable="true"}
import spacy
from spacy.matcher import Matcher
from spacy.tokens import Token

# We're using a class because the component needs to be initialised with
# the shared vocab via the nlp object
class BadHTMLMerger(object):
    def __init__(self, nlp):
        # Register a new token extension to flag bad HTML
        Token.set_extension("bad_html", default=False)
        self.matcher = Matcher(nlp.vocab)
        self.matcher.add(
            "BAD_HTML",
            None,
            [{"ORTH": "<"}, {"LOWER": "br"}, {"ORTH": ">"}],
            [{"ORTH": "<"}, {"LOWER": "br/"}, {"ORTH": ">"}],
        )

    def __call__(self, doc):
        # This method is invoked when the component is called on a Doc
        matches = self.matcher(doc)
        spans = []  # Collect the matched spans here
        for match_id, start, end in matches:
            spans.append(doc[start:end])
        with doc.retokenize() as retokenizer:
            for span in spans:
                retokenizer.merge(span)
                for token in span:
                    token._.bad_html = True  # Mark token as bad HTML
        return doc

nlp = spacy.load("en_core_web_sm")
html_merger = BadHTMLMerger(nlp)
nlp.add_pipe(html_merger, last=True)  # Add component to the pipeline
doc = nlp("Hello<br>world! <br/> This is a test.")
for token in doc:
    print(token.text, token._.bad_html)

```

Instead of hard-coding the patterns into the component, you could also make it
take a path to a JSON file containing the patterns. This lets you reuse the
component with different patterns, depending on your application:

```python
html_merger = BadHTMLMerger(nlp, path="/path/to/patterns.json")
```

<Infobox title="📖 Processing pipelines">

For more details and examples of how to **create custom pipeline components**
and **extension attributes**, see the
[usage guide](/usage/processing-pipelines).

</Infobox>

### Example: Using linguistic annotations {#example1}

Let's say you're analyzing user comments and you want to find out what people
are saying about Facebook. You want to start off by finding adjectives following
"Facebook is" or "Facebook was". This is obviously a very rudimentary solution,
but it'll be fast, and a great way to get an idea for what's in your data. Your
pattern could look like this:

```python
[{"LOWER": "facebook"}, {"LEMMA": "be"}, {"POS": "ADV", "OP": "*"}, {"POS": "ADJ"}]
```

This translates to a token whose lowercase form matches "facebook" (like
Facebook, facebook or FACEBOOK), followed by a token with the lemma "be" (for
example, is, was, or 's), followed by an **optional** adverb, followed by an
adjective. Using the linguistic annotations here is especially useful, because
you can tell spaCy to match "Facebook's annoying", but **not** "Facebook's
annoying ads". The optional adverb makes sure you won't miss adjectives with
intensifiers, like "pretty awful" or "very nice".

To get a quick overview of the results, you could collect all sentences
containing a match and render them with the
[displaCy visualizer](/usage/visualizers). In the callback function, you'll have
access to the `start` and `end` of each match, as well as the parent `Doc`. This
lets you determine the sentence containing the match, `doc[start : end`.sent],
and calculate the start and end of the matched span within the sentence. Using
displaCy in ["manual" mode](/usage/visualizers#manual-usage) lets you pass in a
list of dictionaries containing the text and entities to render.

```python
### {executable="true"}
import spacy
from spacy import displacy
from spacy.matcher import Matcher

nlp = spacy.load("en_core_web_sm")
matcher = Matcher(nlp.vocab)
matched_sents = []  # Collect data of matched sentences to be visualized

def collect_sents(matcher, doc, i, matches):
    match_id, start, end = matches[i]
    span = doc[start:end]  # Matched span
    sent = span.sent  # Sentence containing matched span
    # Append mock entity for match in displaCy style to matched_sents
    # get the match span by ofsetting the start and end of the span with the
    # start and end of the sentence in the doc
    match_ents = [{
        "start": span.start_char - sent.start_char,
        "end": span.end_char - sent.start_char,
        "label": "MATCH",
    }]
    matched_sents.append({"text": sent.text, "ents": match_ents})

pattern = [{"LOWER": "facebook"}, {"LEMMA": "be"}, {"POS": "ADV", "OP": "*"},
           {"POS": "ADJ"}]
matcher.add("FacebookIs", collect_sents, pattern)  # add pattern
doc = nlp("I'd say that Facebook is evil. – Facebook is pretty cool, right?")
matches = matcher(doc)

# Serve visualization of sentences containing match with displaCy
# set manual=True to make displaCy render straight from a dictionary
# (if you're not running the code within a Jupyer environment, you can
# use displacy.serve instead)
displacy.render(matched_sents, style="ent", manual=True)
```

### Example: Phone numbers {#example2}

Phone numbers can have many different formats and matching them is often tricky.
During tokenization, spaCy will leave sequences of numbers intact and only split
on whitespace and punctuation. This means that your match pattern will have to
look out for number sequences of a certain length, surrounded by specific
punctuation – depending on the
[national conventions](https://en.wikipedia.org/wiki/National_conventions_for_writing_telephone_numbers).

The `IS_DIGIT` flag is not very helpful here, because it doesn't tell us
anything about the length. However, you can use the `SHAPE` flag, with each `d`
representing a digit (up to 4 digits / characters):

```python
[{"ORTH": "("}, {"SHAPE": "ddd"}, {"ORTH": ")"}, {"SHAPE": "dddd"},
 {"ORTH": "-", "OP": "?"}, {"SHAPE": "dddd"}]
```

This will match phone numbers of the format **(123) 4567 8901** or **(123)
4567-8901**. To also match formats like **(123) 456 789**, you can add a second
pattern using `'ddd'` in place of `'dddd'`. By hard-coding some values, you can
match only certain, country-specific numbers. For example, here's a pattern to
match the most common formats of
[international German numbers](https://en.wikipedia.org/wiki/National_conventions_for_writing_telephone_numbers#Germany):

```python
[{"ORTH": "+"}, {"ORTH": "49"}, {"ORTH": "(", "OP": "?"}, {"SHAPE": "dddd"},
 {"ORTH": ")", "OP": "?"}, {"SHAPE": "dddd", "LENGTH": 6}]
```

Depending on the formats your application needs to match, creating an extensive
set of rules like this is often better than training a model. It'll produce more
predictable results, is much easier to modify and extend, and doesn't require
any training data – only a set of test cases.

```python
### {executable="true"}
import spacy
from spacy.matcher import Matcher

nlp = spacy.load("en_core_web_sm")
matcher = Matcher(nlp.vocab)
pattern = [{"ORTH": "("}, {"SHAPE": "ddd"}, {"ORTH": ")"}, {"SHAPE": "ddd"},
           {"ORTH": "-", "OP": "?"}, {"SHAPE": "ddd"}]
matcher.add("PHONE_NUMBER", None, pattern)

doc = nlp("Call me at (123) 456 789 or (123) 456 789!")
print([t.text for t in doc])
matches = matcher(doc)
for match_id, start, end in matches:
    span = doc[start:end]
    print(span.text)
```

### Example: Hashtags and emoji on social media {#example3}

Social media posts, especially tweets, can be difficult to work with. They're
very short and often contain various emoji and hashtags. By only looking at the
plain text, you'll lose a lot of valuable semantic information.

Let's say you've extracted a large sample of social media posts on a specific
topic, for example posts mentioning a brand name or product. As the first step
of your data exploration, you want to filter out posts containing certain emoji
and use them to assign a general sentiment score, based on whether the expressed
emotion is positive or negative, e.g. 😀 or 😞. You also want to find, merge and
label hashtags like `#MondayMotivation`, to be able to ignore or analyze them
later.

> #### Note on sentiment analysis
>
> Ultimately, sentiment analysis is not always _that_ easy. In addition to the
> emoji, you'll also want to take specific words into account and check the
> `subtree` for intensifiers like "very", to increase the sentiment score. At
> some point, you might also want to train a sentiment model. However, the
> approach described in this example is very useful for **bootstrapping rules to
> collect training data**. It's also an incredibly fast way to gather first
> insights into your data – with about 1 million tweets, you'd be looking at a
> processing time of **under 1 minute**.

By default, spaCy's tokenizer will split emoji into separate tokens. This means
that you can create a pattern for one or more emoji tokens. Valid hashtags
usually consist of a `#`, plus a sequence of ASCII characters with no
whitespace, making them easy to match as well.

```python
### {executable="true"}
from spacy.lang.en import English
from spacy.matcher import Matcher

nlp = English()  # We only want the tokenizer, so no need to load a model
matcher = Matcher(nlp.vocab)

pos_emoji = ["😀", "😃", "😂", "🤣", "😊", "😍"]  # Positive emoji
neg_emoji = ["😞", "😠", "😩", "😢", "😭", "😒"]  # Negative emoji

# Add patterns to match one or more emoji tokens
pos_patterns = [[{"ORTH": emoji}] for emoji in pos_emoji]
neg_patterns = [[{"ORTH": emoji}] for emoji in neg_emoji]

# Function to label the sentiment
def label_sentiment(matcher, doc, i, matches):
    match_id, start, end = matches[i]
    if doc.vocab.strings[match_id] == "HAPPY":  # Don't forget to get string!
        doc.sentiment += 0.1  # Add 0.1 for positive sentiment
    elif doc.vocab.strings[match_id] == "SAD":
        doc.sentiment -= 0.1  # Subtract 0.1 for negative sentiment

matcher.add("HAPPY", label_sentiment, *pos_patterns)  # Add positive pattern
matcher.add("SAD", label_sentiment, *neg_patterns)  # Add negative pattern

# Add pattern for valid hashtag, i.e. '#' plus any ASCII token
matcher.add("HASHTAG", None, [{"ORTH": "#"}, {"IS_ASCII": True}])

doc = nlp("Hello world 😀 #MondayMotivation")
matches = matcher(doc)
for match_id, start, end in matches:
    string_id = doc.vocab.strings[match_id]  # Look up string ID
    span = doc[start:end]
    print(string_id, span.text)
```

Because the `on_match` callback receives the ID of each match, you can use the
same function to handle the sentiment assignment for both the positive and
negative pattern. To keep it simple, we'll either add or subtract `0.1` points –
this way, the score will also reflect combinations of emoji, even positive _and_
negative ones.

With a library like [Emojipedia](https://github.com/bcongdon/python-emojipedia),
we can also retrieve a short description for each emoji – for example, 😍's
official title is "Smiling Face With Heart-Eyes". Assigning it to a
[custom attribute](/usage/processing-pipelines#custom-components-attributes) on
the emoji span will make it available as `span._.emoji_desc`.

```python
from emojipedia import Emojipedia  # Installation: pip install emojipedia
from spacy.tokens import Span  # Get the global Span object

Span.set_extension("emoji_desc", default=None)  # Register the custom attribute

def label_sentiment(matcher, doc, i, matches):
    match_id, start, end = matches[i]
    if doc.vocab.strings[match_id] == "HAPPY":  # Don't forget to get string!
        doc.sentiment += 0.1  # Add 0.1 for positive sentiment
    elif doc.vocab.strings[match_id] == "SAD":
        doc.sentiment -= 0.1  # Subtract 0.1 for negative sentiment
    span = doc[start:end]
    emoji = Emojipedia.search(span[0].text)  # Get data for emoji
    span._.emoji_desc = emoji.title  # Assign emoji description

```

To label the hashtags, we can use a
[custom attribute](/usage/processing-pipelines#custom-components-attributes) set
on the respective token:

```python
### {executable="true"}
import spacy
from spacy.matcher import Matcher
from spacy.tokens import Token

nlp = spacy.load("en_core_web_sm")
matcher = Matcher(nlp.vocab)

# Add pattern for valid hashtag, i.e. '#' plus any ASCII token
matcher.add("HASHTAG", None, [{"ORTH": "#"}, {"IS_ASCII": True}])

# Register token extension
Token.set_extension("is_hashtag", default=False)

doc = nlp("Hello world 😀 #MondayMotivation")
matches = matcher(doc)
hashtags = []
for match_id, start, end in matches:
    if doc.vocab.strings[match_id] == "HASHTAG":
        hashtags.append(doc[start:end])
with doc.retokenize() as retokenizer:
    for span in hashtags:
        retokenizer.merge(span)
        for token in span:
            token._.is_hashtag = True

for token in doc:
    print(token.text, token._.is_hashtag)
```

To process a stream of social media posts, we can use
[`Language.pipe`](/api/language#pipe), which will return a stream of `Doc`
objects that we can pass to [`Matcher.pipe`](/api/matcher#pipe).

```python
docs = nlp.pipe(LOTS_OF_TWEETS)
matches = matcher.pipe(docs)
```

## Efficient phrase matching {#phrasematcher}

If you need to match large terminology lists, you can also use the
[`PhraseMatcher`](/api/phrasematcher) and create [`Doc`](/api/doc) objects
instead of token patterns, which is much more efficient overall. The `Doc`
patterns can contain single or multiple tokens.

### Adding phrase patterns {#adding-phrase-patterns}

```python
### {executable="true"}
import spacy
from spacy.matcher import PhraseMatcher

nlp = spacy.load('en_core_web_sm')
matcher = PhraseMatcher(nlp.vocab)
terms = ["Barack Obama", "Angela Merkel", "Washington, D.C."]
# Only run nlp.make_doc to speed things up
patterns = [nlp.make_doc(text) for text in terms]
matcher.add("TerminologyList", None, *patterns)

doc = nlp("German Chancellor Angela Merkel and US President Barack Obama "
          "converse in the Oval Office inside the White House in Washington, D.C.")
matches = matcher(doc)
for match_id, start, end in matches:
    span = doc[start:end]
    print(span.text)
```

Since spaCy is used for processing both the patterns and the text to be matched,
you won't have to worry about specific tokenization – for example, you can
simply pass in `nlp("Washington, D.C.")` and won't have to write a complex token
pattern covering the exact tokenization of the term.

<Infobox title="Important note on creating patterns" variant="warning">

To create the patterns, each phrase has to be processed with the `nlp` object.
If you have a model loaded, doing this in a loop or list comprehension can
easily become inefficient and slow. If you **only need the tokenization and
lexical attributes**, you can run [`nlp.make_doc`](/api/language#make_doc)
instead, which will only run the tokenizer. For an additional speed boost, you
can also use the [`nlp.tokenizer.pipe`](/api/tokenizer#pipe) method, which will
process the texts as a stream.

```diff
- patterns = [nlp(term) for term in LOTS_OF_TERMS]
+ patterns = [nlp.make_doc(term) for term in LOTS_OF_TERMS]
+ patterns = list(nlp.tokenizer.pipe(LOTS_OF_TERMS))
```

</Infobox>

### Matching on other token attributes {#phrasematcher-attrs new="2.1"}

By default, the `PhraseMatcher` will match on the verbatim token text, e.g.
`Token.text`. By setting the `attr` argument on initialization, you can change
**which token attribute the matcher should use** when comparing the phrase
pattern to the matched `Doc`. For example, using the attribute `LOWER` lets you
match on `Token.lower` and create case-insensitive match patterns:

```python
### {executable="true"}
from spacy.lang.en import English
from spacy.matcher import PhraseMatcher

nlp = English()
matcher = PhraseMatcher(nlp.vocab, attr="LOWER")
patterns = [nlp.make_doc(name) for name in ["Angela Merkel", "Barack Obama"]]
matcher.add("Names", None, *patterns)

doc = nlp("angela merkel and us president barack Obama")
for match_id, start, end in matcher(doc):
    print("Matched based on lowercase token text:", doc[start:end])
```

<Infobox title="Important note on creating patterns" variant="warning">

The examples here use [`nlp.make_doc`](/api/language#make_doc) to create `Doc`
object patterns as efficiently as possible and without running any of the other
pipeline components. If the token attribute you want to match on are set by a
pipeline component, **make sure that the pipeline component runs** when you
create the pattern. For example, to match on `POS` or `LEMMA`, the pattern `Doc`
objects need to have part-of-speech tags set by the `tagger`. You can either
call the `nlp` object on your pattern texts instead of `nlp.make_doc`, or use
[`nlp.disable_pipes`](/api/language#disable_pipes) to disable components
selectively.

</Infobox>

Another possible use case is matching number tokens like IP addresses based on
their shape. This means that you won't have to worry about how those string will
be tokenized and you'll be able to find tokens and combinations of tokens based
on a few examples. Here, we're matching on the shapes `ddd.d.d.d` and
`ddd.ddd.d.d`:

```python
### {executable="true"}
from spacy.lang.en import English
from spacy.matcher import PhraseMatcher

nlp = English()
matcher = PhraseMatcher(nlp.vocab, attr="SHAPE")
matcher.add("IP", None, nlp("127.0.0.1"), nlp("127.127.0.0"))

doc = nlp("Often the router will have an IP address such as 192.168.1.1 or 192.168.2.1.")
for match_id, start, end in matcher(doc):
    print("Matched based on token shape:", doc[start:end])
```

In theory, the same also works for attributes like `POS`. For example, a pattern
`nlp("I like cats")` matched based on its part-of-speech tag would return a
match for "I love dogs". You could also match on boolean flags like `IS_PUNCT`
to match phrases with the same sequence of punctuation and non-punctuation
tokens as the pattern. But this can easily get confusing and doesn't have much
of an advantage over writing one or two token patterns.

## Rule-based entity recognition {#entityruler new="2.1"}

The [`EntityRuler`](/api/entityruler) is an exciting new component that lets you
add named entities based on pattern dictionaries, and makes it easy to combine
rule-based and statistical named entity recognition for even more powerful
models.

### Entity Patterns {#entityruler-patterns}

Entity patterns are dictionaries with two keys: `"label"`, specifying the label
to assign to the entity if the pattern is matched, and `"pattern"`, the match
pattern. The entity ruler accepts two types of patterns:

1. **Phrase patterns** for exact string matches (string).

   ```python
   {"label": "ORG", "pattern": "Apple"}
   ```

2. **Token patterns** with one dictionary describing one token (list).

   ```python
   {"label": "GPE", "pattern": [{"LOWER": "san"}, {"LOWER": "francisco"}]}
   ```

### Using the entity ruler {#entityruler-usage}

The [`EntityRuler`](/api/entityruler) is a pipeline component that's typically
added via [`nlp.add_pipe`](/api/language#add_pipe). When the `nlp` object is
called on a text, it will find matches in the `doc` and add them as entities to
the `doc.ents`, using the specified pattern label as the entity label. If any
matches were to overlap, the pattern matching most tokens takes priority. If
they also happen to be equally long, then the match occuring first in the Doc is
chosen.

```python
### {executable="true"}
from spacy.lang.en import English
from spacy.pipeline import EntityRuler

nlp = English()
ruler = EntityRuler(nlp)
patterns = [{"label": "ORG", "pattern": "Apple"},
            {"label": "GPE", "pattern": [{"LOWER": "san"}, {"LOWER": "francisco"}]}]
ruler.add_patterns(patterns)
nlp.add_pipe(ruler)

doc = nlp("Apple is opening its first big office in San Francisco.")
print([(ent.text, ent.label_) for ent in doc.ents])
```

The entity ruler is designed to integrate with spaCy's existing statistical
models and enhance the named entity recognizer. If it's added **before the
`"ner"` component**, the entity recognizer will respect the existing entity
spans and adjust its predictions around it. This can significantly improve
accuracy in some cases. If it's added **after the `"ner"` component**, the
entity ruler will only add spans to the `doc.ents` if they don't overlap with
existing entities predicted by the model. To overwrite overlapping entities, you
can set `overwrite_ents=True` on initialization.

```python
### {executable="true"}
import spacy
from spacy.pipeline import EntityRuler

nlp = spacy.load("en_core_web_sm")
ruler = EntityRuler(nlp)
patterns = [{"label": "ORG", "pattern": "MyCorp Inc."}]
ruler.add_patterns(patterns)
nlp.add_pipe(ruler)

doc = nlp("MyCorp Inc. is a company in the U.S.")
print([(ent.text, ent.label_) for ent in doc.ents])
```

#### Validating and debugging EntityRuler patterns {#entityruler-pattern-validation new="2.1.8"}

The `EntityRuler` can validate patterns against a JSON schema with the option
`validate=True`. See details under
[Validating and debugging patterns](#pattern-validation).

```python
ruler = EntityRuler(nlp, validate=True)
```

### Adding IDs to patterns {#entityruler-ent-ids new="2.2.2"}

The [`EntityRuler`](/api/entityruler) can also accept an `id` attribute for each
pattern. Using the `id` attribute allows multiple patterns to be associated with
the same entity.

```python
### {executable="true"}
from spacy.lang.en import English
from spacy.pipeline import EntityRuler

nlp = English()
ruler = EntityRuler(nlp)
patterns = [{"label": "ORG", "pattern": "Apple", "id": "apple"},
            {"label": "GPE", "pattern": [{"LOWER": "san"}, {"LOWER": "francisco"}], "id": "san-francisco"},
            {"label": "GPE", "pattern": [{"LOWER": "san"}, {"LOWER": "fran"}], "id": "san-francisco"}]
ruler.add_patterns(patterns)
nlp.add_pipe(ruler)

doc1 = nlp("Apple is opening its first big office in San Francisco.")
print([(ent.text, ent.label_, ent.ent_id_) for ent in doc1.ents])

doc2 = nlp("Apple is opening its first big office in San Fran.")
print([(ent.text, ent.label_, ent.ent_id_) for ent in doc2.ents])
```

If the `id` attribute is included in the [`EntityRuler`](/api/entityruler)
patterns, the `ent_id_` property of the matched entity is set to the `id` given
in the patterns. So in the example above it's easy to identify that "San
Francisco" and "San Fran" are both the same entity.

### Using pattern files {#entityruler-files}

The [`to_disk`](/api/entityruler#to_disk) and
[`from_disk`](/api/entityruler#from_disk) let you save and load patterns to and
from JSONL (newline-delimited JSON) files, containing one pattern object per
line.

```json
### patterns.jsonl
{"label": "ORG", "pattern": "Apple"}
{"label": "GPE", "pattern": [{"LOWER": "san"}, {"LOWER": "francisco"}]}
```

```python
ruler.to_disk("./patterns.jsonl")
new_ruler = EntityRuler(nlp).from_disk("./patterns.jsonl")
```

<Infobox title="Integration with Prodigy">

If you're using the [Prodigy](https://prodi.gy) annotation tool, you might
recognize these pattern files from bootstrapping your named entity and text
classification labelling. The patterns for the `EntityRuler` follow the same
syntax, so you can use your existing Prodigy pattern files in spaCy, and vice
versa.

</Infobox>

When you save out an `nlp` object that has an `EntityRuler` added to its
pipeline, its patterns are automatically exported to the model directory:

```python
nlp = spacy.load("en_core_web_sm")
ruler = EntityRuler(nlp)
ruler.add_patterns([{"label": "ORG", "pattern": "Apple"}])
nlp.add_pipe(ruler)
nlp.to_disk("/path/to/model")
```

The saved model now includes the `"entity_ruler"` in its `"pipeline"` setting in
the `meta.json`, and the model directory contains a file `entityruler.jsonl`
with the patterns. When you load the model back in, all pipeline components will
be restored and deserialized – including the entity ruler. This lets you ship
powerful model packages with binary weights _and_ rules included!

### Using a large number of phrase patterns {#entityruler-large-phrase-patterns new="2.2.4"}

When using a large amount of **phrase patterns** (roughly > 10000) it's useful
to understand how the `add_patterns` function of the EntityRuler works. For each
**phrase pattern**, the EntityRuler calls the nlp object to construct a doc
object. This happens in case you try to add the EntityRuler at the end of an
existing pipeline with, for example, a POS tagger and want to extract matches
based on the pattern's POS signature.

In this case you would pass a config value of `phrase_matcher_attr="POS"` for
the EntityRuler.

Running the full language pipeline across every pattern in a large list scales
linearly and can therefore take a long time on large amounts of phrase patterns.

As of spaCy 2.2.4 the `add_patterns` function has been refactored to use
nlp.pipe on all phrase patterns resulting in about a 10x-20x speed up with
5,000-100,000 phrase patterns respectively.

Even with this speedup (but especially if you're using an older version) the
`add_patterns` function can still take a long time.

An easy workaround to make this function run faster is disabling the other
language pipes while adding the phrase patterns.

```python
entityruler = EntityRuler(nlp)
patterns = [{"label": "TEST", "pattern": str(i)} for i in range(100000)]

other_pipes = [p for p in nlp.pipe_names if p != "tagger"]
with nlp.disable_pipes(*other_pipes):
    entityruler.add_patterns(patterns)
```

## Combining models and rules {#models-rules}

You can combine statistical and rule-based components in a variety of ways.
Rule-based components can be used to improve the accuracy of statistical models,
by presetting tags, entities or sentence boundaries for specific tokens. The
statistical models will usually respect these preset annotations, which
sometimes improves the accuracy of other decisions. You can also use rule-based
components after a statistical model to correct common errors. Finally,
rule-based components can reference the attributes set by statistical models, in
order to implement more abstract logic.

### Example: Expanding named entities {#models-rules-ner}

When using the a pretrained
[named entity recognition](/usage/linguistic-features/#named-entities) model to
extract information from your texts, you may find that the predicted span only
includes parts of the entity you're looking for. Sometimes, this happens if
statistical model predicts entities incorrectly. Other times, it happens if the
way the entity type way defined in the original training corpus doesn't match
what you need for your application.

> #### Where corpora come from
>
> Corpora used to train models from scratch are often produced in academia. They
> contain text from various sources with linguistic features labeled manually by
> human annotators (following a set of specific guidelines). The corpora are
> then distributed with evaluation data, so other researchers can benchmark
> their algorithms and everyone can report numbers on the same data. However,
> most applications need to learn information that isn't contained in any
> available corpus.

For example, the corpus spaCy's [English models](/models/en) were trained on
defines a `PERSON` entity as just the **person name**, without titles like "Mr."
or "Dr.". This makes sense, because it makes it easier to resolve the entity
type back to a knowledge base. But what if your application needs the full
names, _including_ the titles?

```python
### {executable="true"}
import spacy

nlp = spacy.load("en_core_web_sm")
doc = nlp("Dr. Alex Smith chaired first board meeting of Acme Corp Inc.")
print([(ent.text, ent.label_) for ent in doc.ents])
```

While you could try and teach the model a new definition of the `PERSON` entity
by [updating it](/usage/training/#example-train-ner) with more examples of spans
that include the title, this might not be the most efficient approach. The
existing model was trained on over 2 million words, so in order to completely
change the definition of an entity type, you might need a lot of training
examples. However, if you already have the predicted `PERSON` entities, you can
use a rule-based approach that checks whether they come with a title and if so,
expands the entity span by one token. After all, what all titles in this example
have in common is that _if_ they occur, they occur in the **previous token**
right before the person entity.

```python
### {highlight="7-11"}
from spacy.tokens import Span

def expand_person_entities(doc):
    new_ents = []
    for ent in doc.ents:
        # Only check for title if it's a person and not the first token
        if ent.label_ == "PERSON" and ent.start != 0:
            prev_token = doc[ent.start - 1]
            if prev_token.text in ("Dr", "Dr.", "Mr", "Mr.", "Ms", "Ms."):
                new_ent = Span(doc, ent.start - 1, ent.end, label=ent.label)
                new_ents.append(new_ent)
            else:
                new_ents.append(ent)
        else:
            new_ents.append(ent)
    doc.ents = new_ents
    return doc
```

The above function takes a `Doc` object, modifies its `doc.ents` and returns it.
This is exactly what a [pipeline component](/usage/processing-pipelines) does,
so in order to let it run automatically when processing a text with the `nlp`
object, we can use [`nlp.add_pipe`](/api/language#add_pipe) to add it to the
current pipeline.

```python
### {executable="true"}
import spacy
from spacy.tokens import Span

nlp = spacy.load("en_core_web_sm")

def expand_person_entities(doc):
    new_ents = []
    for ent in doc.ents:
        if ent.label_ == "PERSON" and ent.start != 0:
            prev_token = doc[ent.start - 1]
            if prev_token.text in ("Dr", "Dr.", "Mr", "Mr.", "Ms", "Ms."):
                new_ent = Span(doc, ent.start - 1, ent.end, label=ent.label)
                new_ents.append(new_ent)
        else:
            new_ents.append(ent)
    doc.ents = new_ents
    return doc

# Add the component after the named entity recognizer
nlp.add_pipe(expand_person_entities, after='ner')

doc = nlp("Dr. Alex Smith chaired first board meeting of Acme Corp Inc.")
print([(ent.text, ent.label_) for ent in doc.ents])
```

An alternative approach would be to an
[extension attribute](/usage/processing-pipelines/#custom-components-attributes)
like `._.person_title` and add it to `Span` objects (which includes entity spans
in `doc.ents`). The advantage here is that the entity text stays intact and can
still be used to look up the name in a knowledge base. The following function
takes a `Span` object, checks the previous token if it's a `PERSON` entity and
returns the title if one is found. The `Span.doc` attribute gives us easy access
to the span's parent document.

```python
def get_person_title(span):
    if span.label_ == "PERSON" and span.start != 0:
        prev_token = span.doc[span.start - 1]
        if prev_token.text in ("Dr", "Dr.", "Mr", "Mr.", "Ms", "Ms."):
            return prev_token.text
```

We can now use the [`Span.set_extension`](/api/span#set_extension) method to add
the custom extension attribute `"person_title"`, using `get_person_title` as the
getter function.

```python
### {executable="true"}
import spacy
from spacy.tokens import Span

nlp = spacy.load("en_core_web_sm")

def get_person_title(span):
    if span.label_ == "PERSON" and span.start != 0:
        prev_token = span.doc[span.start - 1]
        if prev_token.text in ("Dr", "Dr.", "Mr", "Mr.", "Ms", "Ms."):
            return prev_token.text

# Register the Span extension as 'person_title'
Span.set_extension("person_title", getter=get_person_title)

doc = nlp("Dr Alex Smith chaired first board meeting of Acme Corp Inc.")
print([(ent.text, ent.label_, ent._.person_title) for ent in doc.ents])
```

### Example: Using entities, part-of-speech tags and the dependency parse {#models-rules-pos-dep}

> #### Linguistic features
>
> This example makes extensive use of part-of-speech tag and dependency
> attributes and related `Doc`, `Token` and `Span` methods. For an introduction
> on this, see the guide on
> [linguistic features](http://localhost:8000/usage/linguistic-features/). Also
> see the [annotation specs](/api/annotation#pos-tagging) for details on the
> label schemes.

Let's say you want to parse professional biographies and extract the person
names and company names, and whether it's a company they're _currently_ working
at, or a _previous_ company. One approach could be to try and train a named
entity recognizer to predict `CURRENT_ORG` and `PREVIOUS_ORG` – but this
distinction is very subtle and something the entity recognizer may struggle to
learn. Nothing about "Acme Corp Inc." is inherently "current" or "previous".

However, the syntax of the sentence holds some very important clues: we can
check for trigger words like "work", whether they're **past tense** or **present
tense**, whether company names are attached to it and whether the person is the
subject. All of this information is available in the part-of-speech tags and the
dependency parse.

```python
### {executable="true"}
import spacy

nlp = spacy.load("en_core_web_sm")
doc = nlp("Alex Smith worked at Acme Corp Inc.")
print([(ent.text, ent.label_) for ent in doc.ents])
```

> - `nsubj`: Nominal subject.
> - `prep`: Preposition.
> - `pobj`: Object of preposition.
> - `NNP`: Proper noun, singular.
> - `VBD`: Verb, past tense.
> - `IN`: Conjunction, subordinating or preposition.

![Visualization of dependency parse](../images/displacy-model-rules.svg "[`spacy.displacy`](/api/top-level#displacy) visualization with `options={'fine_grained': True}` to output the fine-grained part-of-speech tags, i.e. `Token.tag_`")

In this example, "worked" is the root of the sentence and is a past tense verb.
Its subject is "Alex Smith", the person who worked. "at Acme Corp Inc." is a
prepositional phrase attached to the verb "worked". To extract this
relationship, we can start by looking at the predicted `PERSON` entities, find
their heads and check whether they're attached to a trigger word like "work".
Next, we can check for prepositional phrases attached to the head and whether
they contain an `ORG` entity. Finally, to determine whether the company
affiliation is current, we can check the head's part-of-speech tag.

```python
person_entities = [ent for ent in doc.ents if ent.label_ == "PERSON"]
for ent in person_entities:
    # Because the entity is a spans, we need to use its root token. The head
    # is the syntactic governor of the person, e.g. the verb
    head = ent.root.head
    if head.lemma_ == "work":
        # Check if the children contain a preposition
        preps = [token for token in head.children if token.dep_ == "prep"]
        for prep in preps:
            # Check if tokens part of ORG entities are in the preposition's
            # children, e.g. at -> Acme Corp Inc.
            orgs = [token for token in prep.children if token.ent_type_ == "ORG"]
            # If the verb is in past tense, the company was a previous company
            print({'person': ent, 'orgs': orgs, 'past': head.tag_ == "VBD"})
```

To apply this logic automatically when we process a text, we can add it to the
`nlp` object as a
[custom pipeline component](/usage/processing-pipelines/#custom-components). The
above logic also expects that entities are merged into single tokens. spaCy
ships with a handy built-in `merge_entities` that takes care of that. Instead of
just printing the result, you could also write it to
[custom attributes](/usage/processing-pipelines#custom-components-attributes) on
the entity `Span` – for example `._.orgs` or `._.prev_orgs` and
`._.current_orgs`.

> #### Merging entities
>
> Under the hood, entities are merged using the
> [`Doc.retokenize`](/api/doc#retokenize) context manager:
>
> ```python
> with doc.retokenize() as retokenize:
>   for ent in doc.ents:
>       retokenizer.merge(ent)
> ```

```python
### {executable="true"}
import spacy
from spacy.pipeline import merge_entities
from spacy import displacy

nlp = spacy.load("en_core_web_sm")

def extract_person_orgs(doc):
    person_entities = [ent for ent in doc.ents if ent.label_ == "PERSON"]
    for ent in person_entities:
        head = ent.root.head
        if head.lemma_ == "work":
            preps = [token for token in head.children if token.dep_ == "prep"]
            for prep in preps:
                orgs = [token for token in prep.children if token.ent_type_ == "ORG"]
                print({'person': ent, 'orgs': orgs, 'past': head.tag_ == "VBD"})
    return doc

# To make the entities easier to work with, we'll merge them into single tokens
nlp.add_pipe(merge_entities)
nlp.add_pipe(extract_person_orgs)

doc = nlp("Alex Smith worked at Acme Corp Inc.")
# If you're not in a Jupyter / IPython environment, use displacy.serve
displacy.render(doc, options={'fine_grained': True})
```

If you change the sentence structure above, for example to "was working", you'll
notice that our current logic fails and doesn't correctly detect the company as
a past organization. That's because the root is a participle and the tense
information is in the attached auxiliary "was":

![Visualization of dependency parse](../images/displacy-model-rules2.svg)

To solve this, we can adjust the rules to also check for the above construction:

```python
### {highlight="9-11"}
def extract_person_orgs(doc):
    person_entities = [ent for ent in doc.ents if ent.label_ == "PERSON"]
    for ent in person_entities:
        head = ent.root.head
        if head.lemma_ == "work":
            preps = [token for token in head.children if token.dep_ == "prep"]
            for prep in preps:
                orgs = [t for t in prep.children if t.ent_type_ == "ORG"]
                aux = [token for token in head.children if token.dep_ == "aux"]
                past_aux = any(t.tag_ == "VBD" for t in aux)
                past = head.tag_ == "VBD" or head.tag_ == "VBG" and past_aux
                print({'person': ent, 'orgs': orgs, 'past': past})
    return doc
```

In your final rule-based system, you may end up with **several different code
paths** to cover the types of constructions that occur in your data.<|MERGE_RESOLUTION|>--- conflicted
+++ resolved
@@ -157,22 +157,6 @@
 [`Token` attributes](/api/token#attributes). The supported attributes for
 rule-based matching are:
 
-<<<<<<< HEAD
-| Attribute                              | Value Type    |  Description                                                                                           |
-| -------------------------------------- | ------------- | ------------------------------------------------------------------------------------------------------ |
-| `ORTH`                                 | unicode       | The exact verbatim text of a token.                                                                    |
-| `TEXT` <Tag variant="new">2.1</Tag>    | unicode       | The exact verbatim text of a token.                                                                    |
-| `LOWER`                                | unicode       | The lowercase form of the token text.                                                                  |
-| `LENGTH`                               | int           | The length of the token text.                                                                          |
-| `IS_ALPHA`, `IS_ASCII`, `IS_DIGIT`     | bool          | Token text consists of alphabetic characters, ASCII characters, digits.                                |
-| `IS_LOWER`, `IS_UPPER`, `IS_TITLE`     | bool          | Token text is in lowercase, uppercase, titlecase.                                                      |
-| `IS_PUNCT`, `IS_SPACE`, `IS_STOP`      | bool          | Token is punctuation, whitespace, stop word.                                                           |
-| `IS_SENT_START`                        | bool          | Token is start of sentence.                                                                            |
-| `LIKE_NUM`, `LIKE_URL`, `LIKE_EMAIL`   | bool          | Token text resembles a number, URL, email.                                                             |
-| `POS`, `TAG`, `DEP`, `LEMMA`, `SHAPE`  | unicode       | The token's simple and extended part-of-speech tag, dependency label, lemma, shape. Note that the values of these attributes are case-sensitive. For a list of available part-of-speech tags and dependency labels, see the [Annotation Specifications](/api/annotation).|
-| `ENT_TYPE`                             | unicode       | The token's entity label.                                                                              |
-| `_` <Tag variant="new">2.1</Tag>       | dict          | Properties in [custom extension attributes](/usage/processing-pipelines#custom-components-attributes). |
-=======
 | Attribute                             | Value Type |  Description                                                                                                                                                                                                                                                              |
 | ------------------------------------- | ---------- | ------------------------------------------------------------------------------------------------------------------------------------------------------------------------------------------------------------------------------------------------------------------------- |
 | `ORTH`                                | unicode    | The exact verbatim text of a token.                                                                                                                                                                                                                                       |
@@ -188,7 +172,6 @@
 | `POS`, `TAG`, `DEP`, `LEMMA`, `SHAPE` | unicode    | The token's simple and extended part-of-speech tag, dependency label, lemma, shape. Note that the values of these attributes are case-sensitive. For a list of available part-of-speech tags and dependency labels, see the [Annotation Specifications](/api/annotation). |
 | `ENT_TYPE`                            | unicode    | The token's entity label.                                                                                                                                                                                                                                                 |
 | `_` <Tag variant="new">2.1</Tag>      | dict       | Properties in [custom extension attributes](/usage/processing-pipelines#custom-components-attributes).                                                                                                                                                                    |
->>>>>>> 1d4b1dea
 
 <Accordion title="Does it matter if the attribute names are uppercase or lowercase?">
 
