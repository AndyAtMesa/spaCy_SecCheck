---
title: Model Architectures
teaser: Pre-defined model architectures included with the core library
source: spacy/ml/models
menu:
  - ['Tok2Vec', 'tok2vec-arch']
  - ['Transformers', 'transformers']
  - ['Pretraining', 'pretrain']
  - ['Parser & NER', 'parser']
  - ['Tagging', 'tagger']
  - ['Text Classification', 'textcat']
  - ['Span Classification', 'spancat']
  - ['Entity Linking', 'entitylinker']
---

A **model architecture** is a function that wires up a
[`Model`](https://thinc.ai/docs/api-model) instance, which you can then use in a
pipeline component or as a layer of a larger network. This page documents
spaCy's built-in architectures that are used for different NLP tasks. All
trainable [built-in components](/api#architecture-pipeline) expect a `model`
argument defined in the config and document their the default architecture.
Custom architectures can be registered using the
[`@spacy.registry.architectures`](/api/top-level#registry) decorator and used as
part of the [training config](/usage/training#custom-functions). Also see the
usage documentation on
[layers and model architectures](/usage/layers-architectures).

## Tok2Vec architectures {#tok2vec-arch source="spacy/ml/models/tok2vec.py"}

### spacy.Tok2Vec.v2 {#Tok2Vec}

> #### Example config
>
> ```ini
> [model]
> @architectures = "spacy.Tok2Vec.v2"
>
> [model.embed]
> @architectures = "spacy.CharacterEmbed.v2"
> # ...
>
> [model.encode]
> @architectures = "spacy.MaxoutWindowEncoder.v2"
> # ...
> ```

Construct a tok2vec model out of two subnetworks: one for embedding and one for
encoding. See the
["Embed, Encode, Attend, Predict"](https://explosion.ai/blog/deep-learning-formula-nlp)
blog post for background.

| Name        | Description                                                                                                                                                                                                                      |
| ----------- | -------------------------------------------------------------------------------------------------------------------------------------------------------------------------------------------------------------------------------- |
| `embed`     | Embed tokens into context-independent word vector representations. For example, [CharacterEmbed](/api/architectures#CharacterEmbed) or [MultiHashEmbed](/api/architectures#MultiHashEmbed). ~~Model[List[Doc], List[Floats2d]]~~ |
| `encode`    | Encode context into the embeddings, using an architecture such as a CNN, BiLSTM or transformer. For example, [MaxoutWindowEncoder](/api/architectures#MaxoutWindowEncoder). ~~Model[List[Floats2d], List[Floats2d]]~~            |
| **CREATES** | The model using the architecture. ~~Model[List[Doc], List[Floats2d]]~~                                                                                                                                                           |

### spacy.HashEmbedCNN.v2 {#HashEmbedCNN}

> #### Example Config
>
> ```ini
> [model]
> @architectures = "spacy.HashEmbedCNN.v2"
> pretrained_vectors = null
> width = 96
> depth = 4
> embed_size = 2000
> window_size = 1
> maxout_pieces = 3
> subword_features = true
> ```

Build spaCy's "standard" tok2vec layer. This layer is defined by a
[MultiHashEmbed](/api/architectures#MultiHashEmbed) embedding layer that uses
subword features, and a
[MaxoutWindowEncoder](/api/architectures#MaxoutWindowEncoder) encoding layer
consisting of a CNN and a layer-normalized maxout activation function.

| Name                 | Description                                                                                                                                                                                                                                                                   |
| -------------------- | ----------------------------------------------------------------------------------------------------------------------------------------------------------------------------------------------------------------------------------------------------------------------------- |
| `width`              | The width of the input and output. These are required to be the same, so that residual connections can be used. Recommended values are `96`, `128` or `300`. ~~int~~                                                                                                          |
| `depth`              | The number of convolutional layers to use. Recommended values are between `2` and `8`. ~~int~~                                                                                                                                                                                |
| `embed_size`         | The number of rows in the hash embedding tables. This can be surprisingly small, due to the use of the hash embeddings. Recommended values are between `2000` and `10000`. ~~int~~                                                                                            |
| `window_size`        | The number of tokens on either side to concatenate during the convolutions. The receptive field of the CNN will be `depth * (window_size * 2 + 1)`, so a 4-layer network with a window size of `2` will be sensitive to 20 words at a time. Recommended value is `1`. ~~int~~ |
| `maxout_pieces`      | The number of pieces to use in the maxout non-linearity. If `1`, the [`Mish`](https://thinc.ai/docs/api-layers#mish) non-linearity is used instead. Recommended values are `1`-`3`. ~~int~~                                                                                   |
| `subword_features`   | Whether to also embed subword features, specifically the prefix, suffix and word shape. This is recommended for alphabetic languages like English, but not if single-character tokens are used for a language such as Chinese. ~~bool~~                                       |
| `pretrained_vectors` | Whether to also use static vectors. ~~bool~~                                                                                                                                                                                                                                  |
| **CREATES**          | The model using the architecture. ~~Model[List[Doc], List[Floats2d]]~~                                                                                                                                                                                                        |

### spacy.Tok2VecListener.v1 {#Tok2VecListener}

> #### Example config
>
> ```ini
> [components.tok2vec]
> factory = "tok2vec"
>
> [components.tok2vec.model]
> @architectures = "spacy.HashEmbedCNN.v2"
> width = 342
>
> [components.tagger]
> factory = "tagger"
>
> [components.tagger.model]
> @architectures = "spacy.Tagger.v2"
>
> [components.tagger.model.tok2vec]
> @architectures = "spacy.Tok2VecListener.v1"
> width = ${components.tok2vec.model.width}
> ```

A listener is used as a sublayer within a component such as a
[`DependencyParser`](/api/dependencyparser),
[`EntityRecognizer`](/api/entityrecognizer)or
[`TextCategorizer`](/api/textcategorizer). Usually you'll have multiple
listeners connecting to a single upstream [`Tok2Vec`](/api/tok2vec) component
that's earlier in the pipeline. The listener layers act as **proxies**, passing
the predictions from the `Tok2Vec` component into downstream components, and
communicating gradients back upstream.

Instead of defining its own `Tok2Vec` instance, a model architecture like
[Tagger](/api/architectures#tagger) can define a listener as its `tok2vec`
argument that connects to the shared `tok2vec` component in the pipeline.

Listeners work by caching the `Tok2Vec` output for a given batch of `Doc`s. This
means that in order for a component to work with the listener, the batch of
`Doc`s passed to the listener must be the same as the batch of `Doc`s passed to
the `Tok2Vec`. As a result, any manipulation of the `Doc`s which would affect
`Tok2Vec` output, such as to create special contexts or remove `Doc`s for which
no prediction can be made, must happen inside the model, **after** the call to
the `Tok2Vec` component.

| Name        | Description                                                                                                                                                                                                                                                                                                                          |
| ----------- | ------------------------------------------------------------------------------------------------------------------------------------------------------------------------------------------------------------------------------------------------------------------------------------------------------------------------------------ |
| `width`     | The width of the vectors produced by the "upstream" [`Tok2Vec`](/api/tok2vec) component. ~~int~~                                                                                                                                                                                                                                     |
| `upstream`  | A string to identify the "upstream" `Tok2Vec` component to communicate with. By default, the upstream name is the wildcard string `"*"`, but you could also specify the name of the `Tok2Vec` component. You'll almost never have multiple upstream `Tok2Vec` components, so the wildcard string will almost always be fine. ~~str~~ |
| **CREATES** | The model using the architecture. ~~Model[List[Doc], List[Floats2d]]~~                                                                                                                                                                                                                                                               |

### spacy.MultiHashEmbed.v2 {#MultiHashEmbed}

> #### Example config
>
> ```ini
> [model]
> @architectures = "spacy.MultiHashEmbed.v2"
> width = 64
> attrs = ["NORM", "PREFIX", "SUFFIX", "SHAPE"]
> rows = [2000, 1000, 1000, 1000]
> include_static_vectors = true
> ```

Construct an embedding layer that separately embeds a number of lexical
attributes using hash embedding, concatenates the results, and passes it through
a feed-forward subnetwork to build a mixed representation. The features used can
be configured with the `attrs` argument. The suggested attributes are `NORM`,
`PREFIX`, `SUFFIX` and `SHAPE`. This lets the model take into account some
subword information, without construction a fully character-based
representation. If pretrained vectors are available, they can be included in the
representation as well, with the vectors table kept static (i.e. it's not
updated).

| Name                     | Description                                                                                                                                                                                                                                                                                                                                                                                                                                        |
| ------------------------ | -------------------------------------------------------------------------------------------------------------------------------------------------------------------------------------------------------------------------------------------------------------------------------------------------------------------------------------------------------------------------------------------------------------------------------------------------- |
| `width`                  | The output width. Also used as the width of the embedding tables. Recommended values are between `64` and `300`. If static vectors are included, a learned linear layer is used to map the vectors to the specified width before concatenating it with the other embedding outputs. A single maxout layer is then used to reduce the concatenated vectors to the final width. ~~int~~                                                              |
| `attrs`                  | The token attributes to embed. A separate embedding table will be constructed for each attribute. ~~List[Union[int, str]]~~                                                                                                                                                                                                                                                                                                                        |
| `rows`                   | The number of rows for each embedding tables. Can be low, due to the hashing trick. Recommended values are between `1000` and `10000`. The layer needs surprisingly few rows, due to its use of the hashing trick. Generally between 2000 and 10000 rows is sufficient, even for very large vocabularies. A number of rows must be specified for each table, so the `rows` list must be of the same length as the `attrs` parameter. ~~List[int]~~ |
| `include_static_vectors` | Whether to also use static word vectors. Requires a vectors table to be loaded in the [`Doc`](/api/doc) objects' vocab. ~~bool~~                                                                                                                                                                                                                                                                                                                   |
| **CREATES**              | The model using the architecture. ~~Model[List[Doc], List[Floats2d]]~~                                                                                                                                                                                                                                                                                                                                                                             |

### spacy.CharacterEmbed.v2 {#CharacterEmbed}

> #### Example config
>
> ```ini
> [model]
> @architectures = "spacy.CharacterEmbed.v2"
> width = 128
> rows = 7000
> nM = 64
> nC = 8
> ```

Construct an embedded representation based on character embeddings, using a
feed-forward network. A fixed number of UTF-8 byte characters are used for each
word, taken from the beginning and end of the word equally. Padding is used in
the center for words that are too short.

For instance, let's say `nC=4`, and the word is "jumping". The characters used
will be `"jung"` (two from the start, two from the end). If we had `nC=8`, the
characters would be `"jumpping"`: 4 from the start, 4 from the end. This ensures
that the final character is always in the last position, instead of being in an
arbitrary position depending on the word length.

The characters are embedded in a embedding table with a given number of rows,
and the vectors concatenated. A hash-embedded vector of the `NORM` of the word
is also concatenated on, and the result is then passed through a feed-forward
network to construct a single vector to represent the information.

| Name        | Description                                                                                                                                                     |
| ----------- | --------------------------------------------------------------------------------------------------------------------------------------------------------------- |
| `width`     | The width of the output vector and the `NORM` hash embedding. ~~int~~                                                                                           |
| `rows`      | The number of rows in the `NORM` hash embedding table. ~~int~~                                                                                                  |
| `nM`        | The dimensionality of the character embeddings. Recommended values are between `16` and `64`. ~~int~~                                                           |
| `nC`        | The number of UTF-8 bytes to embed per word. Recommended values are between `3` and `8`, although it may depend on the length of words in the language. ~~int~~ |
| **CREATES** | The model using the architecture. ~~Model[List[Doc], List[Floats2d]]~~                                                                                          |

### spacy.MaxoutWindowEncoder.v2 {#MaxoutWindowEncoder}

> #### Example config
>
> ```ini
> [model]
> @architectures = "spacy.MaxoutWindowEncoder.v2"
> width = 128
> window_size = 1
> maxout_pieces = 3
> depth = 4
> ```

Encode context using convolutions with maxout activation, layer normalization
and residual connections.

| Name            | Description                                                                                                                                                                                                    |
| --------------- | -------------------------------------------------------------------------------------------------------------------------------------------------------------------------------------------------------------- |
| `width`         | The input and output width. These are required to be the same, to allow residual connections. This value will be determined by the width of the inputs. Recommended values are between `64` and `300`. ~~int~~ |
| `window_size`   | The number of words to concatenate around each token to construct the convolution. Recommended value is `1`. ~~int~~                                                                                           |
| `maxout_pieces` | The number of maxout pieces to use. Recommended values are `2` or `3`. ~~int~~                                                                                                                                 |
| `depth`         | The number of convolutional layers. Recommended value is `4`. ~~int~~                                                                                                                                          |
| **CREATES**     | The model using the architecture. ~~Model[List[Floats2d], List[Floats2d]]~~                                                                                                                                    |

### spacy.MishWindowEncoder.v2 {#MishWindowEncoder}

> #### Example config
>
> ```ini
> [model]
> @architectures = "spacy.MishWindowEncoder.v2"
> width = 64
> window_size = 1
> depth = 4
> ```

Encode context using convolutions with
[`Mish`](https://thinc.ai/docs/api-layers#mish) activation, layer normalization
and residual connections.

| Name          | Description                                                                                                                                                                                                    |
| ------------- | -------------------------------------------------------------------------------------------------------------------------------------------------------------------------------------------------------------- |
| `width`       | The input and output width. These are required to be the same, to allow residual connections. This value will be determined by the width of the inputs. Recommended values are between `64` and `300`. ~~int~~ |
| `window_size` | The number of words to concatenate around each token to construct the convolution. Recommended value is `1`. ~~int~~                                                                                           |
| `depth`       | The number of convolutional layers. Recommended value is `4`. ~~int~~                                                                                                                                          |
| **CREATES**   | The model using the architecture. ~~Model[List[Floats2d], List[Floats2d]]~~                                                                                                                                    |

### spacy.TorchBiLSTMEncoder.v1 {#TorchBiLSTMEncoder}

> #### Example config
>
> ```ini
> [model]
> @architectures = "spacy.TorchBiLSTMEncoder.v1"
> width = 64
> depth = 2
> dropout = 0.0
> ```

Encode context using bidirectional LSTM layers. Requires
[PyTorch](https://pytorch.org).

| Name        | Description                                                                                                                                                                                                    |
| ----------- | -------------------------------------------------------------------------------------------------------------------------------------------------------------------------------------------------------------- |
| `width`     | The input and output width. These are required to be the same, to allow residual connections. This value will be determined by the width of the inputs. Recommended values are between `64` and `300`. ~~int~~ |
| `depth`     | The number of recurrent layers, for instance `depth=2` results in stacking two LSTMs together. ~~int~~                                                                                                         |
| `dropout`   | Creates a Dropout layer on the outputs of each LSTM layer except the last layer. Set to 0.0 to disable this functionality. ~~float~~                                                                           |
| **CREATES** | The model using the architecture. ~~Model[List[Floats2d], List[Floats2d]]~~                                                                                                                                    |

### spacy.StaticVectors.v2 {#StaticVectors}

> #### Example config
>
> ```ini
> [model]
> @architectures = "spacy.StaticVectors.v2"
> nO = null
> nM = null
> dropout = 0.2
> key_attr = "ORTH"
>
> [model.init_W]
> @initializers = "glorot_uniform_init.v1"
> ```

Embed [`Doc`](/api/doc) objects with their vocab's vectors table, applying a
learned linear projection to control the dimensionality. Unknown tokens are
mapped to a zero vector. See the documentation on
[static vectors](/usage/embeddings-transformers#static-vectors) for details.

| Name        | Description                                                                                                                                                                                                             |
| ----------- | ----------------------------------------------------------------------------------------------------------------------------------------------------------------------------------------------------------------------- |
| `nO`        | The output width of the layer, after the linear projection. ~~Optional[int]~~                                                                                                                                           |
| `nM`        | The width of the static vectors. ~~Optional[int]~~                                                                                                                                                                      |
| `dropout`   | Optional dropout rate. If set, it's applied per dimension over the whole batch. Defaults to `None`. ~~Optional[float]~~                                                                                                 |
| `init_W`    | The [initialization function](https://thinc.ai/docs/api-initializers). Defaults to [`glorot_uniform_init`](https://thinc.ai/docs/api-initializers#glorot_uniform_init). ~~Callable[[Ops, Tuple[int, ...]]], FloatsXd]~~ |
| `key_attr`  | Defaults to `"ORTH"`. ~~str~~                                                                                                                                                                                           |
| **CREATES** | The model using the architecture. ~~Model[List[Doc], Ragged]~~                                                                                                                                                          |

### spacy.FeatureExtractor.v1 {#FeatureExtractor}

> #### Example config
>
> ```ini
> [model]
> @architectures = "spacy.FeatureExtractor.v1"
> columns = ["NORM", "PREFIX", "SUFFIX", "SHAPE", "ORTH"]
> ```

Extract arrays of input features from [`Doc`](/api/doc) objects. Expects a list
of feature names to extract, which should refer to token attributes.

| Name        | Description                                                              |
| ----------- | ------------------------------------------------------------------------ |
| `columns`   | The token attributes to extract. ~~List[Union[int, str]]~~               |
| **CREATES** | The created feature extraction layer. ~~Model[List[Doc], List[Ints2d]]~~ |

## Transformer architectures {#transformers source="github.com/explosion/spacy-transformers/blob/master/spacy_transformers/architectures.py"}

The following architectures are provided by the package
[`spacy-transformers`](https://github.com/explosion/spacy-transformers). See the
[usage documentation](/usage/embeddings-transformers#transformers) for how to
integrate the architectures into your training config.

<Infobox variant="warning">

Note that in order to use these architectures in your config, you need to
install the
[`spacy-transformers`](https://github.com/explosion/spacy-transformers). See the
[installation docs](/usage/embeddings-transformers#transformers-installation)
for details and system requirements.

</Infobox>

### spacy-transformers.TransformerModel.v3 {#TransformerModel}

> #### Example Config
>
> ```ini
> [model]
> @architectures = "spacy-transformers.TransformerModel.v3"
> name = "roberta-base"
> tokenizer_config = {"use_fast": true}
> transformer_config = {}
> mixed_precision = true
> grad_scaler_config = {"init_scale": 32768}
>
> [model.get_spans]
> @span_getters = "spacy-transformers.strided_spans.v1"
> window = 128
> stride = 96
> ```

Load and wrap a transformer model from the
[HuggingFace `transformers`](https://huggingface.co/transformers) library. You
can use any transformer that has pretrained weights and a PyTorch
implementation. The `name` variable is passed through to the underlying library,
so it can be either a string or a path. If it's a string, the pretrained weights
will be downloaded via the transformers library if they are not already
available locally.

In order to support longer documents, the
[TransformerModel](/api/architectures#TransformerModel) layer allows you to pass
in a `get_spans` function that will divide up the [`Doc`](/api/doc) objects
before passing them through the transformer. Your spans are allowed to overlap
or exclude tokens. This layer is usually used directly by the
[`Transformer`](/api/transformer) component, which allows you to share the
transformer weights across your pipeline. For a layer that's configured for use
in other components, see
[Tok2VecTransformer](/api/architectures#Tok2VecTransformer).

| Name                 | Description                                                                                                                                                                                                                                           |
| -------------------- | ----------------------------------------------------------------------------------------------------------------------------------------------------------------------------------------------------------------------------------------------------- |
| `name`               | Any model name that can be loaded by [`transformers.AutoModel`](https://huggingface.co/transformers/model_doc/auto.html#transformers.AutoModel). ~~str~~                                                                                              |
| `get_spans`          | Function that takes a batch of [`Doc`](/api/doc) object and returns lists of [`Span`](/api) objects to process by the transformer. [See here](/api/transformer#span_getters) for built-in options and examples. ~~Callable[[List[Doc]], List[Span]]~~ |
| `tokenizer_config`   | Tokenizer settings passed to [`transformers.AutoTokenizer`](https://huggingface.co/transformers/model_doc/auto.html#transformers.AutoTokenizer). ~~Dict[str, Any]~~                                                                                   |
| `transformer_config` | Transformer settings passed to [`transformers.AutoConfig`](https://huggingface.co/transformers/model_doc/auto.html?highlight=autoconfig#transformers.AutoConfig) ~~Dict[str, Any]~~                                                                   |
| `mixed_precision`    | Replace whitelisted ops by half-precision counterparts. Speeds up training and prediction on GPUs with [Tensor Cores](https://developer.nvidia.com/tensor-cores) and reduces GPU memory use. ~~bool~~                                                 |
| `grad_scaler_config` | Configuration to pass to `thinc.api.PyTorchGradScaler` during training when `mixed_precision` is enabled. ~~Dict[str, Any]~~                                                                                                                          |
| **CREATES**          | The model using the architecture. ~~Model[List[Doc], FullTransformerBatch]~~                                                                                                                                                                          |
|                      |                                                                                                                                                                                                                                                       |

<Infobox title="Mixed precision support" variant="warning">
Mixed-precision support is currently an experimental feature.
</Infobox>

<Accordion title="Previous versions of spacy-transformers.TransformerModel" spaced>

- The `transformer_config` argument was added in
  `spacy-transformers.TransformerModel.v2`.
- The `mixed_precision` and `grad_scaler_config` arguments were added in
  `spacy-transformers.TransformerModel.v3`.

The other arguments are shared between all versions.

</Accordion>

### spacy-transformers.TransformerListener.v1 {#TransformerListener}

> #### Example Config
>
> ```ini
> [model]
> @architectures = "spacy-transformers.TransformerListener.v1"
> grad_factor = 1.0
>
> [model.pooling]
> @layers = "reduce_mean.v1"
> ```

Create a `TransformerListener` layer, which will connect to a
[`Transformer`](/api/transformer) component earlier in the pipeline. The layer
takes a list of [`Doc`](/api/doc) objects as input, and produces a list of
2-dimensional arrays as output, with each array having one row per token. Most
spaCy models expect a sublayer with this signature, making it easy to connect
them to a transformer model via this sublayer. Transformer models usually
operate over wordpieces, which usually don't align one-to-one against spaCy
tokens. The layer therefore requires a reduction operation in order to calculate
a single token vector given zero or more wordpiece vectors.

| Name          | Description                                                                                                                                                                                                                                                                                                                                      |
| ------------- | ------------------------------------------------------------------------------------------------------------------------------------------------------------------------------------------------------------------------------------------------------------------------------------------------------------------------------------------------ |
| `pooling`     | A reduction layer used to calculate the token vectors based on zero or more wordpiece vectors. If in doubt, mean pooling (see [`reduce_mean`](https://thinc.ai/docs/api-layers#reduce_mean)) is usually a good choice. ~~Model[Ragged, Floats2d]~~                                                                                               |
| `grad_factor` | Reweight gradients from the component before passing them upstream. You can set this to `0` to "freeze" the transformer weights with respect to the component, or use it to make some components more significant than others. Leaving it at `1.0` is usually fine. ~~float~~                                                                    |
| `upstream`    | A string to identify the "upstream" `Transformer` component to communicate with. By default, the upstream name is the wildcard string `"*"`, but you could also specify the name of the `Transformer` component. You'll almost never have multiple upstream `Transformer` components, so the wildcard string will almost always be fine. ~~str~~ |
| **CREATES**   | The model using the architecture. ~~Model[List[Doc], List[Floats2d]]~~                                                                                                                                                                                                                                                                           |

### spacy-transformers.Tok2VecTransformer.v3 {#Tok2VecTransformer}

> #### Example Config
>
> ```ini
> [model]
> @architectures = "spacy-transformers.Tok2VecTransformer.v3"
> name = "albert-base-v2"
> tokenizer_config = {"use_fast": false}
> transformer_config = {}
> grad_factor = 1.0
> mixed_precision = true
> grad_scaler_config = {"init_scale": 32768}
> ```

Use a transformer as a [`Tok2Vec`](/api/tok2vec) layer directly. This does
**not** allow multiple components to share the transformer weights and does
**not** allow the transformer to set annotations into the [`Doc`](/api/doc)
object, but it's a **simpler solution** if you only need the transformer within
one component.

| Name                 | Description                                                                                                                                                                                                                                                                   |
| -------------------- | ----------------------------------------------------------------------------------------------------------------------------------------------------------------------------------------------------------------------------------------------------------------------------- |
| `get_spans`          | Function that takes a batch of [`Doc`](/api/doc) object and returns lists of [`Span`](/api) objects to process by the transformer. [See here](/api/transformer#span_getters) for built-in options and examples. ~~Callable[[List[Doc]], List[Span]]~~                         |
| `tokenizer_config`   | Tokenizer settings passed to [`transformers.AutoTokenizer`](https://huggingface.co/transformers/model_doc/auto.html#transformers.AutoTokenizer). ~~Dict[str, Any]~~                                                                                                           |
| `transformer_config` | Settings to pass to the transformers forward pass. ~~Dict[str, Any]~~                                                                                                                                                                                                         |
| `pooling`            | A reduction layer used to calculate the token vectors based on zero or more wordpiece vectors. If in doubt, mean pooling (see [`reduce_mean`](https://thinc.ai/docs/api-layers#reduce_mean)) is usually a good choice. ~~Model[Ragged, Floats2d]~~                            |
| `grad_factor`        | Reweight gradients from the component before passing them upstream. You can set this to `0` to "freeze" the transformer weights with respect to the component, or use it to make some components more significant than others. Leaving it at `1.0` is usually fine. ~~float~~ |
| `mixed_precision`    | Replace whitelisted ops by half-precision counterparts. Speeds up training and prediction on GPUs with [Tensor Cores](https://developer.nvidia.com/tensor-cores) and reduces GPU memory use. ~~bool~~                                                                         |
| `grad_scaler_config` | Configuration to pass to `thinc.api.PyTorchGradScaler` during training when `mixed_precision` is enabled. ~~Dict[str, Any]~~                                                                                                                                                  |
| **CREATES**          | The model using the architecture. ~~Model[List[Doc], List[Floats2d]]~~                                                                                                                                                                                                        |

<Infobox title="Mixed precision support" variant="warning">
Mixed-precision support is currently an experimental feature.
</Infobox>

<Accordion title="Previous versions of spacy-transformers.Tok2VecTransformer" spaced>

- The `transformer_config` argument was added in
  `spacy-transformers.Tok2VecTransformer.v2`.
- The `mixed_precision` and `grad_scaler_config` arguments were added in
  `spacy-transformers.Tok2VecTransformer.v3`.

The other arguments are shared between all versions.

</Accordion>

## Pretraining architectures {#pretrain source="spacy/ml/models/multi_task.py"}

The spacy `pretrain` command lets you initialize a `Tok2Vec` layer in your
pipeline with information from raw text. To this end, additional layers are
added to build a network for a temporary task that forces the `Tok2Vec` layer to
learn something about sentence structure and word cooccurrence statistics. Two
pretraining objectives are available, both of which are variants of the cloze
task [Devlin et al. (2018)](https://arxiv.org/abs/1810.04805) introduced for
BERT.

For more information, see the section on
[pretraining](/usage/embeddings-transformers#pretraining).

### spacy.PretrainVectors.v1 {#pretrain_vectors}

> #### Example config
>
> ```ini
> [pretraining]
> component = "tok2vec"
>
> [initialize]
> vectors = "en_core_web_lg"
> ...
>
> [pretraining.objective]
> @architectures = "spacy.PretrainVectors.v1"
> maxout_pieces = 3
> hidden_size = 300
> loss = "cosine"
> ```

Predict the word's vector from a static embeddings table as pretraining
objective for a Tok2Vec layer. To use this objective, make sure that the
`initialize.vectors` section in the config refers to a model with static
vectors.

| Name            | Description                                                                                                                                               |
| --------------- | --------------------------------------------------------------------------------------------------------------------------------------------------------- |
| `maxout_pieces` | The number of maxout pieces to use. Recommended values are `2` or `3`. ~~int~~                                                                            |
| `hidden_size`   | Size of the hidden layer of the model. ~~int~~                                                                                                            |
| `loss`          | The loss function can be either "cosine" or "L2". We typically recommend to use "cosine". ~~~str~~                                                        |
| **CREATES**     | A callable function that can create the Model, given the `vocab` of the pipeline and the `tok2vec` layer to pretrain. ~~Callable[[Vocab, Model], Model]~~ |

### spacy.PretrainCharacters.v1 {#pretrain_chars}

> #### Example config
>
> ```ini
> [pretraining]
> component = "tok2vec"
> ...
>
> [pretraining.objective]
> @architectures = "spacy.PretrainCharacters.v1"
> maxout_pieces = 3
> hidden_size = 300
> n_characters = 4
> ```

Predict some number of leading and trailing UTF-8 bytes as pretraining objective
for a Tok2Vec layer.

| Name            | Description                                                                                                                                               |
| --------------- | --------------------------------------------------------------------------------------------------------------------------------------------------------- |
| `maxout_pieces` | The number of maxout pieces to use. Recommended values are `2` or `3`. ~~int~~                                                                            |
| `hidden_size`   | Size of the hidden layer of the model. ~~int~~                                                                                                            |
| `n_characters`  | The window of characters - e.g. if `n_characters = 2`, the model will try to predict the first two and last two characters of the word. ~~int~~           |
| **CREATES**     | A callable function that can create the Model, given the `vocab` of the pipeline and the `tok2vec` layer to pretrain. ~~Callable[[Vocab, Model], Model]~~ |

## Parser & NER architectures {#parser}

### spacy.TransitionBasedParser.v2 {#TransitionBasedParser source="spacy/ml/models/parser.py"}

> #### Example Config
>
> ```ini
> [model]
> @architectures = "spacy.TransitionBasedParser.v2"
> state_type = "ner"
> extra_state_tokens = false
> hidden_width = 64
> maxout_pieces = 2
> use_upper = true
>
> [model.tok2vec]
> @architectures = "spacy.HashEmbedCNN.v2"
> pretrained_vectors = null
> width = 96
> depth = 4
> embed_size = 2000
> window_size = 1
> maxout_pieces = 3
> subword_features = true
> ```

Build a transition-based parser model. Can apply to NER or dependency parsing.
Transition-based parsing is an approach to structured prediction where the task
of predicting the structure is mapped to a series of state transitions. You
might find [this tutorial](https://explosion.ai/blog/parsing-english-in-python)
helpful for background information. The neural network state prediction model
consists of either two or three subnetworks:

- **tok2vec**: Map each token into a vector representation. This subnetwork is
  run once for each batch.
- **lower**: Construct a feature-specific vector for each `(token, feature)`
  pair. This is also run once for each batch. Constructing the state
  representation is then a matter of summing the component features and
  applying the non-linearity.
- **upper** (optional): A feed-forward network that predicts scores from the
  state representation. If not present, the output from the lower model is used
  as action scores directly.

| Name                 | Description                                                                                                                                                                                                                                                                                                                                                             |
| -------------------- | ----------------------------------------------------------------------------------------------------------------------------------------------------------------------------------------------------------------------------------------------------------------------------------------------------------------------------------------------------------------------- |
| `tok2vec`            | Subnetwork to map tokens into vector representations. ~~Model[List[Doc], List[Floats2d]]~~                                                                                                                                                                                                                                                                              |
| `state_type`         | Which task to extract features for. Possible values are "ner" and "parser". ~~str~~                                                                                                                                                                                                                                                                                     |
| `extra_state_tokens` | Whether to use an expanded feature set when extracting the state tokens. Slightly slower, but sometimes improves accuracy slightly. Defaults to `False`. ~~bool~~                                                                                                                                                                                                       |
| `hidden_width`       | The width of the hidden layer. ~~int~~                                                                                                                                                                                                                                                                                                                                  |
| `maxout_pieces`      | How many pieces to use in the state prediction layer. Recommended values are `1`, `2` or `3`. If `1`, the maxout non-linearity is replaced with a [`Relu`](https://thinc.ai/docs/api-layers#relu) non-linearity if `use_upper` is `True`, and no non-linearity if `False`. ~~int~~                                                                                      |
| `use_upper`          | Whether to use an additional hidden layer after the state vector in order to predict the action scores. It is recommended to set this to `False` for large pretrained models such as transformers, and `True` for smaller networks. The upper layer is computed on CPU, which becomes a bottleneck on larger GPU-based models, where it's also less necessary. ~~bool~~ |
| `nO`                 | The number of actions the model will predict between. Usually inferred from data at the beginning of training, or loaded from disk. ~~int~~                                                                                                                                                                                                                             |
| **CREATES**          | The model using the architecture. ~~Model[List[Docs], List[List[Floats2d]]]~~                                                                                                                                                                                                                                                                                           |

<Accordion title="spacy.TransitionBasedParser.v1 definition" spaced>

[TransitionBasedParser.v1](/api/legacy#TransitionBasedParser_v1) had the exact
same signature, but the `use_upper` argument was `True` by default.

</Accordion>

## Tagging architectures {#tagger source="spacy/ml/models/tagger.py"}

### spacy.Tagger.v2 {#Tagger}

> #### Example Config
>
> ```ini
> [model]
> @architectures = "spacy.Tagger.v2"
> nO = null
> normalize = false
>
> [model.tok2vec]
> # ...
> ```

Build a tagger model, using a provided token-to-vector component. The tagger
model adds a linear layer with softmax activation to predict scores given
the token vectors.

| Name        | Description                                                                                |
| ----------- | ------------------------------------------------------------------------------------------ |
| `tok2vec`   | Subnetwork to map tokens into vector representations. ~~Model[List[Doc], List[Floats2d]]~~ |
| `nO`        | The number of tags to output. Inferred from the data if `None`. ~~Optional[int]~~          |
| `normalize` | Normalize probabilities during inference. Defaults to `False`. ~~bool~~                    |
| **CREATES** | The model using the architecture. ~~Model[List[Doc], List[Floats2d]]~~                     |

<Accordion title="Previous versions of spacy.Tagger" spaced>

- The `normalize` argument was added in `spacy.Tagger.v2`. `spacy.Tagger.v1`
  always normalizes probabilities during inference.

The other arguments are shared between all versions.

</Accordion>

## Text classification architectures {#textcat source="spacy/ml/models/textcat.py"}

A text classification architecture needs to take a [`Doc`](/api/doc) as input,
and produce a score for each potential label class. Textcat challenges can be
binary (e.g. sentiment analysis) or involve multiple possible labels.
Multi-label challenges can either have mutually exclusive labels (each example
has exactly one label), or multiple labels may be applicable at the same time.

As the properties of text classification problems can vary widely, we provide
several different built-in architectures. It is recommended to experiment with
different architectures and settings to determine what works best on your
specific data and challenge.

<Infobox title="Single-label vs. multi-label classification" variant="warning">

When the architecture for a text classification challenge contains a setting for
`exclusive_classes`, it is important to use the correct value for the correct
pipeline component. The `textcat` component should always be used for
single-label use-cases where `exclusive_classes = true`, while the
`textcat_multilabel` should be used for multi-label settings with
`exclusive_classes = false`.

</Infobox>

### spacy.TextCatEnsemble.v2 {#TextCatEnsemble}

> #### Example Config
>
> ```ini
> [model]
> @architectures = "spacy.TextCatEnsemble.v2"
> nO = null
>
> [model.linear_model]
> @architectures = "spacy.TextCatBOW.v2"
> exclusive_classes = true
> ngram_size = 1
> no_output_layer = false
>
> [model.tok2vec]
> @architectures = "spacy.Tok2Vec.v2"
>
> [model.tok2vec.embed]
> @architectures = "spacy.MultiHashEmbed.v2"
> width = 64
> rows = [2000, 2000, 1000, 1000, 1000, 1000]
> attrs = ["ORTH", "LOWER", "PREFIX", "SUFFIX", "SHAPE", "ID"]
> include_static_vectors = false
>
> [model.tok2vec.encode]
> @architectures = "spacy.MaxoutWindowEncoder.v2"
> width = ${model.tok2vec.embed.width}
> window_size = 1
> maxout_pieces = 3
> depth = 2
> ```

Stacked ensemble of a linear bag-of-words model and a neural network model. The
neural network is built upon a Tok2Vec layer and uses attention. The setting for
whether or not this model should cater for multi-label classification, is taken
from the linear model, where it is stored in `model.attrs["multi_label"]`.

| Name           | Description                                                                                                                                                                                    |
| -------------- | ---------------------------------------------------------------------------------------------------------------------------------------------------------------------------------------------- |
| `linear_model` | The linear bag-of-words model. ~~Model[List[Doc], Floats2d]~~                                                                                                                                  |
| `tok2vec`      | The `tok2vec` layer to build the neural network upon. ~~Model[List[Doc], List[Floats2d]]~~                                                                                                     |
| `nO`           | Output dimension, determined by the number of different labels. If not set, the [`TextCategorizer`](/api/textcategorizer) component will set it when `initialize` is called. ~~Optional[int]~~ |
| **CREATES**    | The model using the architecture. ~~Model[List[Doc], Floats2d]~~                                                                                                                               |

<Accordion title="spacy.TextCatEnsemble.v1 definition" spaced>

[TextCatEnsemble.v1](/api/legacy#TextCatEnsemble_v1) was functionally similar,
but used an internal `tok2vec` instead of taking it as argument:

| Name                 | Description                                                                                                                                                                                    |
| -------------------- | ---------------------------------------------------------------------------------------------------------------------------------------------------------------------------------------------- |
| `exclusive_classes`  | Whether or not categories are mutually exclusive. ~~bool~~                                                                                                                                     |
| `pretrained_vectors` | Whether or not pretrained vectors will be used in addition to the feature vectors. ~~bool~~                                                                                                    |
| `width`              | Output dimension of the feature encoding step. ~~int~~                                                                                                                                         |
| `embed_size`         | Input dimension of the feature encoding step. ~~int~~                                                                                                                                          |
| `conv_depth`         | Depth of the tok2vec layer. ~~int~~                                                                                                                                                            |
| `window_size`        | The number of contextual vectors to [concatenate](https://thinc.ai/docs/api-layers#expand_window) from the left and from the right. ~~int~~                                                    |
| `ngram_size`         | Determines the maximum length of the n-grams in the BOW model. For instance, `ngram_size=3`would give unigram, trigram and bigram features. ~~int~~                                            |
| `dropout`            | The dropout rate. ~~float~~                                                                                                                                                                    |
| `nO`                 | Output dimension, determined by the number of different labels. If not set, the [`TextCategorizer`](/api/textcategorizer) component will set it when `initialize` is called. ~~Optional[int]~~ |
| **CREATES**          | The model using the architecture. ~~Model[List[Doc], Floats2d]~~                                                                                                                               |

</Accordion>

### spacy.TextCatCNN.v2 {#TextCatCNN}

> #### Example Config
>
> ```ini
> [model]
> @architectures = "spacy.TextCatCNN.v2"
> exclusive_classes = false
> nO = null
>
> [model.tok2vec]
> @architectures = "spacy.HashEmbedCNN.v2"
> pretrained_vectors = null
> width = 96
> depth = 4
> embed_size = 2000
> window_size = 1
> maxout_pieces = 3
> subword_features = true
> ```

A neural network model where token vectors are calculated using a CNN. The
vectors are mean pooled and used as features in a feed-forward network. This
architecture is usually less accurate than the ensemble, but runs faster.

| Name                | Description                                                                                                                                                                                    |
| ------------------- | ---------------------------------------------------------------------------------------------------------------------------------------------------------------------------------------------- |
| `exclusive_classes` | Whether or not categories are mutually exclusive. ~~bool~~                                                                                                                                     |
| `tok2vec`           | The [`tok2vec`](#tok2vec) layer of the model. ~~Model~~                                                                                                                                        |
| `nO`                | Output dimension, determined by the number of different labels. If not set, the [`TextCategorizer`](/api/textcategorizer) component will set it when `initialize` is called. ~~Optional[int]~~ |
| **CREATES**         | The model using the architecture. ~~Model[List[Doc], Floats2d]~~                                                                                                                               |

<Accordion title="spacy.TextCatCNN.v1 definition" spaced>

[TextCatCNN.v1](/api/legacy#TextCatCNN_v1) had the exact same signature, but was
not yet resizable. Since v2, new labels can be added to this component, even
after training.

</Accordion>

### spacy.TextCatBOW.v2 {#TextCatBOW}

> #### Example Config
>
> ```ini
> [model]
> @architectures = "spacy.TextCatBOW.v2"
> exclusive_classes = false
> ngram_size = 1
> no_output_layer = false
> nO = null
> ```

An n-gram "bag-of-words" model. This architecture should run much faster than
the others, but may not be as accurate, especially if texts are short.

| Name                | Description                                                                                                                                                                                    |
| ------------------- | ---------------------------------------------------------------------------------------------------------------------------------------------------------------------------------------------- |
| `exclusive_classes` | Whether or not categories are mutually exclusive. ~~bool~~                                                                                                                                     |
| `ngram_size`        | Determines the maximum length of the n-grams in the BOW model. For instance, `ngram_size=3` would give unigram, trigram and bigram features. ~~int~~                                           |
| `no_output_layer`   | Whether or not to add an output layer to the model (`Softmax` activation if `exclusive_classes` is `True`, else `Logistic`). ~~bool~~                                                          |
| `nO`                | Output dimension, determined by the number of different labels. If not set, the [`TextCategorizer`](/api/textcategorizer) component will set it when `initialize` is called. ~~Optional[int]~~ |
| **CREATES**         | The model using the architecture. ~~Model[List[Doc], Floats2d]~~                                                                                                                               |

<Accordion title="spacy.TextCatBOW.v1 definition" spaced>

[TextCatBOW.v1](/api/legacy#TextCatBOW_v1) had the exact same signature, but was
not yet resizable. Since v2, new labels can be added to this component, even
after training.

</Accordion>

## Span classification architectures {#spancat source="spacy/ml/models/spancat.py"}

### spacy.SpanCategorizer.v1 {#SpanCategorizer}

> #### Example Config
>
> ```ini
> [model]
> @architectures = "spacy.SpanCategorizer.v1"
> scorer = {"@layers": "spacy.LinearLogistic.v1"}
>
> [model.reducer]
> @layers = spacy.mean_max_reducer.v1"
> hidden_size = 128
>
> [model.tok2vec]
> @architectures = "spacy.Tok2Vec.v1"
>
> [model.tok2vec.embed]
> @architectures = "spacy.MultiHashEmbed.v1"
> # ...
>
> [model.tok2vec.encode]
> @architectures = "spacy.MaxoutWindowEncoder.v1"
> # ...
> ```

Build a span categorizer model to power a
[`SpanCategorizer`](/api/spancategorizer) component, given a token-to-vector
model, a reducer model to map the sequence of vectors for each span down to a
single vector, and a scorer model to map the vectors to probabilities.

| Name        | Description                                                                     |
| ----------- | ------------------------------------------------------------------------------- |
| `tok2vec`   | The token-to-vector model. ~~Model[List[Doc], List[Floats2d]]~~                 |
| `reducer`   | The reducer model. ~~Model[Ragged, Floats2d]~~                                  |
| `scorer`    | The scorer model. ~~Model[Floats2d, Floats2d]~~                                 |
| **CREATES** | The model using the architecture. ~~Model[Tuple[List[Doc], Ragged], Floats2d]~~ |

### spacy.mean_max_reducer.v1 {#mean_max_reducer}

Reduce sequences by concatenating their mean and max pooled vectors, and then
combine the concatenated vectors with a hidden layer.

| Name          | Description                           |
| ------------- | ------------------------------------- |
| `hidden_size` | The size of the hidden layer. ~~int~~ |

## Entity linking architectures {#entitylinker source="spacy/ml/models/entity_linker.py"}

An [`EntityLinker`](/api/entitylinker) component disambiguates textual mentions
(tagged as named entities) to unique identifiers, grounding the named entities
into the "real world". This requires 3 main components:

- A [`KnowledgeBase`](/api/kb) (KB) holding the unique identifiers, potential
  synonyms and prior probabilities.
- A candidate generation step to produce a set of likely identifiers, given a
  certain textual mention.
- A machine learning [`Model`](https://thinc.ai/docs/api-model) that picks the
  most plausible ID from the set of candidates.

### spacy.EntityLinker.v2 {#EntityLinker}

> #### Example Config
>
> ```ini
> [model]
> @architectures = "spacy.EntityLinker.v2"
> nO = null
>
> [model.tok2vec]
> @architectures = "spacy.HashEmbedCNN.v2"
> pretrained_vectors = null
> width = 96
> depth = 2
> embed_size = 2000
> window_size = 1
> maxout_pieces = 3
> subword_features = true
> ```

The `EntityLinker` model architecture is a Thinc `Model` with a
[`Linear`](https://thinc.ai/api-layers#linear) output layer.

| Name        | Description                                                                                                                                                                                                         |
| ----------- | ------------------------------------------------------------------------------------------------------------------------------------------------------------------------------------------------------------------- |
| `tok2vec`   | The [`tok2vec`](#tok2vec) layer of the model. ~~Model~~                                                                                                                                                             |
| `nO`        | Output dimension, determined by the length of the vectors encoding each entity in the KB. If the `nO` dimension is not set, the entity linking component will set it when `initialize` is called. ~~Optional[int]~~ |
| **CREATES** | The model using the architecture. ~~Model[List[Doc], Floats2d]~~                                                                                                                                                    |

### spacy.EmptyKB.v1 {#EmptyKB}

A function that creates an empty `KnowledgeBase` from a [`Vocab`](/api/vocab)
instance. This is the default when a new entity linker component is created.

| Name                   | Description                                                                         |
| ---------------------- | ----------------------------------------------------------------------------------- |
| `entity_vector_length` | The length of the vectors encoding each entity in the KB. Defaults to `64`. ~~int~~ |

### spacy.KBFromFile.v1 {#KBFromFile}

A function that reads an existing `KnowledgeBase` from file.

| Name      | Description                                              |
| --------- | -------------------------------------------------------- |
| `kb_path` | The location of the KB that was stored to file. ~~Path~~ |

### spacy.CandidateGenerator.v1 {#CandidateGenerator}

A function that takes as input a [`KnowledgeBase`](/api/kb) and a
[`Span`](/api/span) object denoting a named entity, and returns a list of
plausible [`Candidate`](/api/kb/#candidate) objects. The default
<<<<<<< HEAD
`CandidateGenerator` simply uses the text of a mention to find its potential
aliases in the `KnowledgeBase`. Note that this function is case-dependent.

## Coreference Architectures

A [`CoreferenceResolver`](/api/coref) component identifies tokens that refer to
the same entity. A [`SpanPredictor`](/api/span-predictor) component infers spans
from single tokens. Together these components can be used to reproduce
traditional coreference models. You can also omit the `SpanPredictor` for faster
performance if working with only token-level clusters is acceptable.

### spacy.Coref.v1 {#Coref}

> #### Example Config
>
> ```ini
>
> [model]
> @architectures = "spacy.Coref.v1"
> distance_embedding_size = 20
> dropout = 0.3
> hidden_size = 1024
> depth = 2
> antecedent_limit = 50
> antecedent_batch_size = 512
>
> [model.tok2vec]
> @architectures = "spacy-transformers.TransformerListener.v1"
> grad_factor = 1.0
> upstream = "transformer"
> pooling = {"@layers":"reduce_mean.v1"}
> ```

The `Coref` model architecture is a Thinc `Model`.

| Name                      | Description                                                                                                                                                                              |
| ------------------------- | ---------------------------------------------------------------------------------------------------------------------------------------------------------------------------------------- |
| `tok2vec`                 | The [`tok2vec`](#tok2vec) layer of the model. ~~Model~~                                                                                                                                  |
| `distance_embedding_size` | A representation of the distance between candidates. ~~int~~                                                                                                                             |
| `dropout`                 | The dropout to use internally. Unlike some Thinc models, this has separate dropout for the internal PyTorch layers. ~~float~~                                                            |
| `hidden_size`             | Size of the main internal layers. ~~int~~                                                                                                                                                |
| `depth`                   | Depth of the internal network. ~~int~~                                                                                                                                                   |
| `antecedent_limit`        | How many candidate antecedents to keep after rough scoring. This has a significant effect on memory usage. Typical values would be 50 to 200, or higher for very long documents. ~~int~~ |
| `antecedent_batch_size`   | Internal batch size. ~~int~~                                                                                                                                                             |
| **CREATES**               | The model using the architecture. ~~Model[List[Doc], Floats2d]~~                                                                                                                         |

### spacy.SpanPredictor.v1 {#SpanPredictor}

> #### Example Config
>
> ```ini
>
> [model]
> @architectures = "spacy.SpanPredictor.v1"
> hidden_size = 1024
> dist_emb_size = 64
>
> [model.tok2vec]
> @architectures = "spacy-transformers.TransformerListener.v1"
> grad_factor = 1.0
> upstream = "transformer"
> pooling = {"@layers":"reduce_mean.v1"}
> ```

The `SpanPredictor` model architecture is a Thinc `Model`.

| Name                      | Description                                                                                                                                                                              |
| ------------------------- | ---------------------------------------------------------------------------------------------------------------------------------------------------------------------------------------- |
| `tok2vec`                 | The [`tok2vec`](#tok2vec) layer of the model. ~~Model~~                                                                                                                                  |
| `distance_embedding_size` | A representation of the distance between two candidates. ~~int~~                                                                                                                         |
| `dropout`                 | The dropout to use internally. Unlike some Thinc models, this has separate dropout for the internal PyTorch layers. ~~float~~                                                            |
| `hidden_size`             | Size of the main internal layers. ~~int~~                                                                                                                                                |
| `depth`                   | Depth of the internal network. ~~int~~                                                                                                                                                   |
| `antecedent_limit`        | How many candidate antecedents to keep after rough scoring. This has a significant effect on memory usage. Typical values would be 50 to 200, or higher for very long documents. ~~int~~ |
| `antecedent_batch_size`   | Internal batch size. ~~int~~                                                                                                                                                             |
| **CREATES**               | The model using the architecture. ~~Model[List[Doc], TupleFloats2d]~~                                                                                                                    |
=======
`CandidateGenerator` uses the text of a mention to find its potential
aliases in the `KnowledgeBase`. Note that this function is case-dependent.
>>>>>>> 308a612e
<|MERGE_RESOLUTION|>--- conflicted
+++ resolved
@@ -920,8 +920,7 @@
 A function that takes as input a [`KnowledgeBase`](/api/kb) and a
 [`Span`](/api/span) object denoting a named entity, and returns a list of
 plausible [`Candidate`](/api/kb/#candidate) objects. The default
-<<<<<<< HEAD
-`CandidateGenerator` simply uses the text of a mention to find its potential
+`CandidateGenerator` uses the text of a mention to find its potential
 aliases in the `KnowledgeBase`. Note that this function is case-dependent.
 
 ## Coreference Architectures
@@ -996,8 +995,4 @@
 | `depth`                   | Depth of the internal network. ~~int~~                                                                                                                                                   |
 | `antecedent_limit`        | How many candidate antecedents to keep after rough scoring. This has a significant effect on memory usage. Typical values would be 50 to 200, or higher for very long documents. ~~int~~ |
 | `antecedent_batch_size`   | Internal batch size. ~~int~~                                                                                                                                                             |
-| **CREATES**               | The model using the architecture. ~~Model[List[Doc], TupleFloats2d]~~                                                                                                                    |
-=======
-`CandidateGenerator` uses the text of a mention to find its potential
-aliases in the `KnowledgeBase`. Note that this function is case-dependent.
->>>>>>> 308a612e
+| **CREATES**               | The model using the architecture. ~~Model[List[Doc], TupleFloats2d]~~                                                                                                                    |